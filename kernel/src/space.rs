use std::io::{BufRead, Read, Write};
use std::{mem, process, ptr};
use std::any::Any;
use std::collections::BTreeMap;
use std::fs::File;
use std::hint::unreachable_unchecked;
use std::mem::MaybeUninit;
use std::ops::{Coroutine, CoroutineState};
use std::pin::Pin;
use std::ptr::{addr_of, null, null_mut, slice_from_raw_parts, slice_from_raw_parts_mut};
use std::task::Poll;
use std::time::Instant;
use futures::StreamExt;
use pathmap::ring::{AlgebraicStatus, Lattice};
use mork_bytestring::{byte_item, Expr, ExprZipper, ExtractFailure, item_byte, parse, serialize, Tag, traverseh, ExprEnv, unify, UnificationFailure, apply};
use mork_frontend::bytestring_parser::{Parser, ParserError, Context};
use bucket_map::{WritePermit, SharedMapping, SharedMappingHandle};
use pathmap::utils::{BitMask, ByteMask};
use pathmap::zipper::*;
use crate::json_parser::Transcriber;
use crate::prefix::Prefix;
use log::*;
use pathmap::PathMap;

pub static mut transitions: usize = 0;
pub static mut unifications: usize = 0;
pub static mut writes: usize = 0;

pub struct Space {
    pub btm: PathMap<()>,
    pub sm: SharedMappingHandle
}

const SIZES: [u64; 4] = {
    let mut ret = [0u64; 4];
    let mut size = 1;
    while size < 64 {
        let k = item_byte(Tag::SymbolSize(size));
        ret[((k & 0b11000000) >> 6) as usize] |= 1u64 << (k & 0b00111111);
        size += 1;
    }
    ret
};
const ARITIES: [u64; 4] = {
    let mut ret = [0u64; 4];
    let mut arity = 1;
    while arity < 64 {
        let k = item_byte(Tag::Arity(arity));
        ret[((k & 0b11000000) >> 6) as usize] |= 1u64 << (k & 0b00111111);
        arity += 1;
    }
    ret
};
const VARS: [u64; 4] = {
    let mut ret = [0u64; 4];
    let nv_byte = item_byte(Tag::NewVar);
    ret[((nv_byte & 0b11000000) >> 6) as usize] |= 1u64 << (nv_byte & 0b00111111);
    let mut size = 0;
    while size < 64 {
        let k = item_byte(Tag::VarRef(size));
        ret[((k & 0b11000000) >> 6) as usize] |= 1u64 << (k & 0b00111111);
        size += 1;
    }
    ret
};


// future Adam: don't fall for the temptation of keeping references of data->pattern, you tried it twice already: it's not worth the complexity, it's incompatible due to the PZ de-Bruijn level non-well-foundedness, it doesn't occur in most queries, and the performance is not worth it
// others: this code has haphephobia, contact Adam when you run into problems
// optimization opportunities:
// - use u16 x u16 compressed byte mask to reduce stack size, or to_next_sibling?
// - decrease the size of ExprEnv; it's too rich for this function
// - this function gets massive (many thousands of instructions) but can do with less checked functions
// - ascends may be avoided by using RZ refs instead of re-ascending in some cases
// - the adiabatic crate may be used to get rid of the recursion (though currently the recursion is significantly faster)
// - `references` can be elided by not putting the virtual $ Expr's on the `stack` such that _k maps directly to the indices
// - keeping a needle instead of a stack to avoid the `reverse` (would also create the opportunity to be even more lazy about instruction gen)
// - use descend_to and re-evaluated the added sub-path to do much better on long paths
fn coreferential_transition<Z : ZipperMoving + Zipper + ZipperAbsolutePath + ZipperIteration, F: FnMut(&mut Z) -> ()>(
    loc: &mut Z, mut stack: &mut Vec<ExprEnv>, references: &mut Vec<u32>, f: &mut F) {
    macro_rules! vs {
        ($e:expr, $nv:expr) => {{
            let m = loc.child_mask().and(&ByteMask(VARS));
            let mut it = m.iter();

            while let Some(b) = it.next() {
<<<<<<< HEAD
                // technically requires us to replace references to this NewVar on the stack with e
                // if !$nv && item_byte(Tag::NewVar) == b {
                //     if $e.n == 0 {
                //         references.push(u32::MAX);
                //     }
                // }
                if !loc.descend_to_byte(b) { unreachable_unchecked() };
=======
                loc.descend_to_byte(b);
                debug_assert!(loc.path_exists());
>>>>>>> 5058f564
                coreferential_transition(loc, stack, references, f);
                if !loc.ascend_byte() { unreachable_unchecked() };
            }
        }};
    }
    unsafe {
    trace!(target: "coref trans", "loc {}    len {}", serialize(loc.path()), loc.path().len());
    // trace!(target: "coref trans", "loc {} ({:?})    len {}    ops {:?} ({:?})", serialize(loc.path()), loc.path(), loc.path().len(), loc.child_mask(), loc.child_mask().iter().map(byte_item).collect::<Vec<_>>());
    trace!(target: "coref trans", "top {}", stack.last().map(|x| x.show()).unwrap_or_else(|| "empty".into()));
    unsafe { transitions += 1 };
    match stack.pop() {
        None => { f(loc) }
        Some(e) => {
            let e_byte = *e.base.ptr.add(e.offset as usize);

            match byte_item(e_byte) {
                Tag::NewVar => {
                    if e.n == 0 {
                        references.push(loc.path().len() as u32);
                    } else {
                        trace!(target: "coref trans", "not putting {} {}", e.n, e.show());
                        // trace!(target: "coref trans", "not putting against {:?}", loc.child_mask());
                    }
                    vs!(e, true);

                    let m = loc.child_mask().and(&ByteMask(SIZES));
                    let mut it = m.iter();
                    while let Some(b) = it.next() {
                        let Tag::SymbolSize(size) = byte_item(b) else { unreachable_unchecked() };
                        loc.descend_to_byte(b);
                        debug_assert!(loc.path_exists());
                        if !loc.descend_first_k_path(size as _) { unreachable_unchecked() }
                        loop {
                            coreferential_transition(loc, stack, references, f);   
                            if !loc.to_next_k_path(size as _) { break }
                        }
                        if !loc.ascend_byte() { unreachable_unchecked() }
                    }

                    let m = loc.child_mask().and(&ByteMask(ARITIES));
                    let mut it = m.iter();
                    while let Some(b) = it.next() {
                        let Tag::Arity(a) = byte_item(b) else { unreachable_unchecked() };
                        loc.descend_to_byte(b);
                        debug_assert!(loc.path_exists());
                        static nv: u8 = item_byte(Tag::NewVar);
                        let ol = stack.len();
                        for _ in 0..a { stack.push(ExprEnv::new(255, Expr { ptr: ((&nv) as *const u8).cast_mut() })) }
                        coreferential_transition(loc, stack, references, f);
                        stack.truncate(ol);
                        if !loc.ascend_byte() { unreachable_unchecked() };
                    }

                    if e.n == 0 { references.pop(); }
                }
                Tag::VarRef(i) => {
                    // let addition = if e.n == 0 && references[i as usize] != u32::MAX {
                    let addition = if e.n == 0 {
                        trace!(target: "coref trans", "varref {i} at {} pushing {}", references[i as usize], serialize(&loc.path()[references[i as usize] as usize..]));
                        trace!(target: "coref trans", "varref {i} {:?}", &loc.path()[references[i as usize] as usize..]);
                        // trace!(target: "coref trans", "varref against {:?}", loc.child_mask());
                        // trace!(target: "coref trans", "varref path {:?}", serialize(loc.origin_path()));
                        ExprEnv{ n: 254, v: 0, offset: 0, base: Expr{ ptr: loc.path().as_ptr().cast_mut().offset(references[i as usize] as _) } }
                    } else {
                        trace!(target: "coref trans", "varref <{},{i}> 'any'", e.n);
                        static nv: u8 = item_byte(Tag::NewVar);
                        ExprEnv{ n: 255, v: 0, offset: 0, base: Expr{ ptr: ((&nv) as *const u8).cast_mut() } }
                    };
                    stack.push(addition);
                    vs!(e, false);
                    coreferential_transition(loc, stack, references, f);
                    stack.pop();
                }
                Tag::SymbolSize(size) => {
<<<<<<< HEAD
                    vs!(e, false);
                    if loc.descend_to_byte(e_byte) {
                        if loc.descend_to(&*slice_from_raw_parts(e.base.ptr.byte_add(e.offset as usize + 1), size as usize)) {
=======
                    vs!();
                    if loc.descend_to_existing_byte(e_byte) {
                        if loc.descend_to_check(&*slice_from_raw_parts(e.base.ptr.byte_add(e.offset as usize + 1), size as usize)) {
>>>>>>> 5058f564
                            coreferential_transition(loc, stack, references, f);
                        }
                        loc.ascend((size as usize) + 1); // The expression length + the e_byte
                    }
                }
                Tag::Arity(arity) => {
<<<<<<< HEAD
                    vs!(e, false);
                    if loc.descend_to_byte(e_byte) {
=======
                    vs!();
                    if loc.descend_to_existing_byte(e_byte) {
>>>>>>> 5058f564
                        let stackl = stack.len();
                        e.args(&mut stack);
                        stack[stackl..].reverse();
                        coreferential_transition(loc, stack, references, f);
                        stack.truncate(stack.len() - arity as usize);
                        loc.ascend_byte();
                    }
                }
            }

            stack.push(e);
        }
    }
    }
}

unsafe extern "C" {
    fn longjmp(env: &mut [u64; 64], status: i32);
    fn setjmp(env: &mut [u64; 64]) -> i32;
}

pub struct ParDataParser<'a> { count: u64,
    #[cfg(feature="interning")]
    buf: [u8; 8],
    #[cfg(not(feature="interning"))]
    buf: [u8; 64],
    #[cfg(not(feature="interning"))]
    truncated: u64,
    write_permit: WritePermit<'a> }

impl <'a> Parser for ParDataParser<'a> {
    fn tokenizer<'r>(&mut self, s: &[u8]) -> &'r [u8] {
        self.count += 1;
        #[cfg(feature="interning")]
        {
        // FIXME hack until either the parser is rewritten or we can take a pointer of the symbol
        self.buf = (self.write_permit.get_sym_or_insert(s) );
        return unsafe { std::mem::transmute(&self.buf[..]) };
        }
        #[cfg(not(feature="interning"))]
        {
        let mut l = s.len();
        if l > 63 {
            self.truncated += 1;
            // panic!("len greater than 63 bytes {}", std::str::from_utf8(s).unwrap_or(format!("{:?}", s).as_str()))
            l = 63
        }
        self.buf[..l].clone_from_slice(&s[..l]);
        return unsafe { std::mem::transmute(&self.buf[..l]) };
        }
    }
}

impl <'a> ParDataParser<'a> {
    pub fn new(handle: &'a SharedMappingHandle) -> Self {
        Self {
            count: 3,
            #[cfg(feature="interning")]
            buf: (3u64).to_be_bytes(),
            #[cfg(not(feature="interning"))]
            buf: [0; 64],
            #[cfg(not(feature="interning"))]
            truncated: 0u64,
            write_permit: handle.try_aquire_permission().unwrap()
        }
    }
}

pub struct SpaceTranscriber<'a, 'b, 'c> { count: usize, wz: &'c mut WriteZipperUntracked<'a, 'b, ()>, pdp: ParDataParser<'a> }
impl <'a, 'b, 'c> SpaceTranscriber<'a, 'b, 'c> {
    #[inline(always)] fn write<S : AsRef<[u8]>>(&mut self, s: S) {
        let token = self.pdp.tokenizer(s.as_ref());
        let mut path = vec![item_byte(Tag::SymbolSize(token.len() as u8))];
        path.extend(token);
        self.wz.descend_to(&path[..]);
        self.wz.set_val(());
        self.wz.ascend(path.len());
    }
}
impl <'a, 'b, 'c> crate::json_parser::Transcriber for SpaceTranscriber<'a, 'b, 'c> {
    #[inline(always)] fn descend_index(&mut self, i: usize, first: bool) -> () {
        if first { self.wz.descend_to(&[item_byte(Tag::Arity(2))]); }
        let token = self.pdp.tokenizer(i.to_string().as_bytes());
        self.wz.descend_to(&[item_byte(Tag::SymbolSize(token.len() as u8))]);
        self.wz.descend_to(token);
    }
    #[inline(always)] fn ascend_index(&mut self, i: usize, last: bool) -> () {
        self.wz.ascend(self.pdp.tokenizer(i.to_string().as_bytes()).len() + 1);
        if last { self.wz.ascend(1); }
    }
    #[inline(always)] fn write_empty_array(&mut self) -> () { self.write("[]"); self.count += 1; }
    #[inline(always)] fn descend_key(&mut self, k: &str, first: bool) -> () {
        if first { self.wz.descend_to(&[item_byte(Tag::Arity(2))]); }
        let token = self.pdp.tokenizer(k.as_bytes());
        self.wz.descend_to(&[item_byte(Tag::SymbolSize(token.len() as u8))]);
        self.wz.descend_to(token);
    }
    #[inline(always)] fn ascend_key(&mut self, k: &str, last: bool) -> () {
        let token = self.pdp.tokenizer(k.as_bytes());
        self.wz.ascend(token.len() + 1);
        if last { self.wz.ascend(1); }
    }
    #[inline(always)] fn write_empty_object(&mut self) -> () { self.write("{}"); self.count += 1; }
    #[inline(always)] fn write_string(&mut self, s: &str) -> () { self.write(s); self.count += 1; }
    #[inline(always)] fn write_number(&mut self, negative: bool, mantissa: u64, exponent: i16) -> () {
        let mut s = String::new();
        if negative { s.push('-'); }
        s.push_str(mantissa.to_string().as_str());
        if exponent != 0 { s.push('e'); s.push_str(exponent.to_string().as_str()); }
        self.write(s);
        self.count += 1;
    }
    #[inline(always)] fn write_true(&mut self) -> () { self.write("true"); self.count += 1; }
    #[inline(always)] fn write_false(&mut self) -> () { self.write("false"); self.count += 1; }
    #[inline(always)] fn write_null(&mut self) -> () { self.write("null"); self.count += 1; }
    #[inline(always)] fn begin(&mut self) -> () {}
    #[inline(always)] fn end(&mut self) -> () {}
}

pub struct ASpaceTranscriber<'a, 'c> { count: usize, wz: &'c mut Vec<u8>, pdp: ParDataParser<'a> }
impl <'a, 'c> ASpaceTranscriber<'a, 'c> {
    #[inline(always)] fn write<S : AsRef<[u8]>>(&mut self, s: S) -> impl Iterator<Item=&'static [u8]> {
        gen move {
            let token = self.pdp.tokenizer(s.as_ref());
            self.wz.push(item_byte(Tag::SymbolSize(token.len() as u8)));
            self.wz.extend_from_slice(token);
            yield unsafe { std::mem::transmute(&self.wz[..]) };
            self.wz.truncate(self.wz.len() - (token.len() + 1));
        }
    }
    fn destruct(self) -> (usize, &'c mut Vec<u8>, ParDataParser<'a>) {
        (self.count, self.wz, self.pdp)
    }
}
impl <'a, 'c> crate::json_parser::ATranscriber<&'static [u8]> for ASpaceTranscriber<'a, 'c> {
    #[inline(always)] fn descend_index(&mut self, i: usize, first: bool) -> () {
        if first { self.wz.push(item_byte(Tag::Arity(2))); }
        let token = self.pdp.tokenizer(i.to_string().as_bytes());
        self.wz.push(item_byte(Tag::SymbolSize(token.len() as u8)));
        self.wz.extend_from_slice(token);
    }
    #[inline(always)] fn ascend_index(&mut self, i: usize, last: bool) -> () {
        self.wz.truncate(self.wz.len() - (self.pdp.tokenizer(i.to_string().as_bytes()).len() + 1));
        if last { self.wz.truncate(self.wz.len() - 1); }
    }
    #[inline(always)] fn write_empty_array(&mut self) -> impl Iterator<Item=&'static [u8]> { self.count += 1; self.write("[]") }
    #[inline(always)] fn descend_key(&mut self, k: &str, first: bool) -> () {
        if first { self.wz.push(item_byte(Tag::Arity(2))); }
        let token = self.pdp.tokenizer(k.as_bytes());
        self.wz.push(item_byte(Tag::SymbolSize(token.len() as u8)));
        self.wz.extend_from_slice(token);
    }
    #[inline(always)] fn ascend_key(&mut self, k: &str, last: bool) -> () {
        let token = self.pdp.tokenizer(k.as_bytes());
        self.wz.truncate(self.wz.len() - (token.len() + 1));
        if last { self.wz.truncate(self.wz.len() - 1); }
    }
    #[inline(always)] fn write_empty_object(&mut self) -> impl Iterator<Item=&'static [u8]> { self.count += 1; self.write("{}") }
    #[inline(always)] fn write_string(&mut self, s: &str) -> impl Iterator<Item=&'static [u8]> { self.count += 1; self.write(s) }
    #[inline(always)] fn write_number(&mut self, negative: bool, mantissa: u64, exponent: i16) -> impl Iterator<Item=&'static [u8]> {
        let mut buf = [0u8; 64];
        let mut cur = std::io::Cursor::new(&mut buf[..]);
        if negative { write!(cur, "-").unwrap(); }
        write!(cur, "{}", mantissa).unwrap();
        if exponent != 0 { write!(cur, "e{}", exponent).unwrap(); }
        let len = cur.position() as usize;
        self.count += 1;
        self.write(unsafe { std::mem::transmute::<_, &'static [u8]>(&cur.into_inner()[..len]) })
    }
    #[inline(always)] fn write_true(&mut self) -> impl Iterator<Item=&'static [u8]> { self.count += 1; self.write("true") }
    #[inline(always)] fn write_false(&mut self) -> impl Iterator<Item=&'static [u8]> { self.count += 1; self.write("false") }
    #[inline(always)] fn write_null(&mut self) -> impl Iterator<Item=&'static [u8]> { self.count += 1; self.write("null") }
    #[inline(always)] fn begin(&mut self) -> () {}
    #[inline(always)] fn end(&mut self) -> () {}
}

#[macro_export]
macro_rules! prefix {
    ($space:ident, $s:literal) => {{
        let mut src = parse!($s);
        let q = Expr{ ptr: src.as_mut_ptr() };
        let mut pdp = ParDataParser::new(&$space.sm);
        let mut buf = [0u8; 2048];
        let p = Expr{ ptr: buf.as_mut_ptr() };
        let used = q.substitute_symbols(&mut ExprZipper::new(p), |x| pdp.tokenizer(x));
        let correction = 1; // hack to allow the re-use of substitute_symbols on something that's not a complete expression
        unsafe {
            let b = std::alloc::alloc(std::alloc::Layout::array::<u8>(used.len()-correction).unwrap());
            std::ptr::copy_nonoverlapping(p.ptr, b, used.len()-correction);
            crate::prefix::Prefix::<'static> { slice: std::ptr::slice_from_raw_parts(b, used.len()-correction).as_ref().unwrap() }
        }
    }};
}

#[macro_export]
macro_rules! expr {
    ($space:ident, $s:literal) => {{
        let mut src = mork_bytestring::parse!($s);
        let q = mork_bytestring::Expr{ ptr: src.as_mut_ptr() };
        let table = $space.sym_table();
        let mut pdp = $crate::space::ParDataParser::new(&table);
        let mut buf = [0u8; 4096];
        let p = mork_bytestring::Expr{ ptr: buf.as_mut_ptr() };
        let used = q.substitute_symbols(&mut mork_bytestring::ExprZipper::new(p), |x| <_ as mork_frontend::bytestring_parser::Parser>::tokenizer(&mut pdp, x));
        unsafe {
            let b = std::alloc::alloc(std::alloc::Layout::array::<u8>(used.len()).unwrap());
            std::ptr::copy_nonoverlapping(p.ptr, b, used.len());
            mork_bytestring::Expr{ ptr: b }
        }
    }};
    ($space:ident, $s:expr) => {{
        let mut src = mork_bytestring::parse::<4096>($s);
        let q = mork_bytestring::Expr{ ptr: src.as_mut_ptr() };
        let table = $space.sym_table();
        let mut pdp = $crate::space::ParDataParser::new(&table);
        let mut buf = [0u8; 4096];
        let p = mork_bytestring::Expr{ ptr: buf.as_mut_ptr() };
        let used = q.substitute_symbols(&mut mork_bytestring::ExprZipper::new(p), |x| <_ as mork_frontend::bytestring_parser::Parser>::tokenizer(&mut pdp, x));
        unsafe {
            let b = std::alloc::alloc(std::alloc::Layout::array::<u8>(used.len()).unwrap());
            std::ptr::copy_nonoverlapping(p.ptr, b, used.len());
            mork_bytestring::Expr{ ptr: b }
        }
    }};

}

#[macro_export]
macro_rules! sexpr {
    ($space:ident, $e:expr) => {{
        let mut v = vec![];
        let e: mork_bytestring::Expr = $e;
        e.serialize(&mut v, |s| {
            #[cfg(feature="interning")]
            {
            let symbol = i64::from_be_bytes(s.try_into().unwrap()).to_be_bytes();
            let mstr = $space.sym_table().get_bytes(symbol).map(unsafe { |x| std::str::from_utf8_unchecked(x) });
            // println!("symbol {symbol:?}, bytes {mstr:?}");
            unsafe { std::mem::transmute(mstr.expect(format!("failed to look up {:?}", symbol).as_str())) }
            }
            #[cfg(not(feature="interning"))]
            unsafe { std::mem::transmute(std::str::from_utf8(s).unwrap_or(format!("{:?}", s).as_str())) }
        });
        String::from_utf8(v).unwrap_or_else(|_| unsafe { e.span().as_ref()}.map(mork_bytestring::serialize).unwrap_or("<null>".to_string()))
    }};
}

impl Space {
    pub fn new() -> Self {
        Self { btm: PathMap::new(), sm: SharedMapping::new() }
    }

    pub fn parse_sexpr(&mut self, r: &[u8], buf: *mut u8) -> Result<(Expr, usize), ParserError> {
        let mut it = Context::new(r);
        let mut parser = ParDataParser::new(&self.sm);
        let mut ez = ExprZipper::new(Expr{ ptr: buf });
        parser.sexpr(&mut it, &mut ez).map(|_| (Expr{ ptr: buf }, ez.loc))
    }

    /// Remy :I want to really discourage the use of this method, it needs to be exposed if we want to use the debugging macros `expr` and `sexpr` without giving acces directly to the field
    #[doc(hidden)]
    pub fn sym_table(&self)->SharedMappingHandle{
        self.sm.clone()
    }

    pub fn statistics(&self) {
        println!("val count {}", self.btm.val_count());
    }

    /*
        pub fn load_csv<R : Read>(&mut self, prefix: Prefix, mut r: R, sm: &mut SymbolMapping, separator: u8) -> Result<usize, String> {
        let mut i = 0;
        let mut buf = vec![];
        let mut stack = [0u8; 2048];

        match r.read_to_end(&mut buf) {
            Ok(read) => {
                let mut wz = self.btm.write_zipper_at_path(prefix.path());
                for sv in buf.split(|&x| x == b'\n') {
                    if sv.len() == 0 { continue }
                    let mut a = 0;
                    let e = Expr{ ptr: stack.as_mut_ptr() };
                    let mut ez = ExprZipper::new(e);
                    ez.loc += 1;
                    let rown = sm.tokenizer(unsafe { String::from_utf8_unchecked(i.to_string().into_bytes()) });
                    ez.write_symbol(&rown[..]);
                    ez.loc += rown.len() + 1;
                    a += 1;
                    for symbol in sv.split(|&x| x == separator) {
                        let internal = sm.tokenizer(unsafe { String::from_utf8_unchecked(symbol.to_vec()) });
                        ez.write_symbol(&internal[..]);
                        ez.loc += internal.len() + 1;
                        a += 1;
                    }
                    let total = ez.loc;
                    ez.reset();
                    ez.write_arity(a);
                    wz.descend_to(&stack[..total]);
                    wz.set_value(());
                    wz.reset();
                    i += 1;
                }
            }
            Err(e) => { return Err(format!("{:?}", e)) }
        }

        Ok(i)
    }
     */


    pub fn load_csv(&mut self, r: &[u8], pattern: Expr, template: Expr, seperator: u8) -> Result<usize, String> {
        let constant_template_prefix = unsafe { template.prefix().unwrap_or_else(|_| template.span()).as_ref().unwrap() };
        let mut wz = self.btm.write_zipper_at_path(constant_template_prefix);
        let mut buf = [0u8; 2048];

        let mut i = 0usize;
        let mut stack = [0u8; 2048];
        let mut pdp = ParDataParser::new(&self.sm);
        for sv in r.split(|&x| x == b'\n') {
            if sv.len() == 0 { continue }
            let mut a = 0;
            let e = Expr{ ptr: stack.as_mut_ptr() };
            let mut ez = ExprZipper::new(e);
            ez.loc += 1;
            let num = pdp.tokenizer(i.to_string().as_bytes());
            // ez.write_symbol(i.to_be_bytes().as_slice());
            ez.write_symbol(num);
            // ez.loc += 9;
            ez.loc += num.len() + 1;

            for symbol in sv.split(|&x| x == seperator) {
                let internal = pdp.tokenizer(symbol);
                ez.write_symbol(&internal[..]);
                ez.loc += internal.len() + 1;
                a += 1;
            }
            let total = ez.loc;
            ez.reset();
            ez.write_arity(a + 1);

            let data = &stack[..total];
            let mut oz = ExprZipper::new(Expr{ ptr: buf.as_ptr().cast_mut() });
            match (Expr{ ptr: data.as_ptr().cast_mut() }.transformData(pattern, template, &mut oz)) {
                Ok(()) => {}
                Err(e) => { continue }
            }
            let new_data = &buf[..oz.loc];
            wz.descend_to(&new_data[constant_template_prefix.len()..]);
            wz.set_value(());
            wz.reset();
            i += 1;
        }

        Ok(i)
    }

    pub fn load_json(&mut self, r: &[u8]) -> Result<usize, String> {
        let mut wz = self.btm.write_zipper();
        let mut st = SpaceTranscriber{ count: 0, wz: &mut wz, pdp: ParDataParser::new(&self.sm) };
        let mut p = crate::json_parser::Parser::new(unsafe { std::str::from_utf8_unchecked(r) });
        p.parse(&mut st).unwrap();
        Ok(st.count)
    }

    #[cfg(all(feature = "nightly"))]
    pub fn json_to_paths<W : std::io::Write>(&mut self, r: &[u8], d: &mut W) -> Result<usize, String> {
        let mut sink = pathmap::paths_serialization::paths_serialization_sink(d);

        let mut wz = Vec::with_capacity(4096);
        let mut st = ASpaceTranscriber{ count: 0, wz: &mut wz, pdp: ParDataParser::new(&self.sm) };

        let mut p = crate::json_parser::Parser::new(unsafe { std::str::from_utf8_unchecked(r) });
        let mut coro = p.parse_stream(&mut st);
        while let CoroutineState::Yielded(n) = Pin::new(&mut coro).resume(()) {
            Pin::new(&mut sink).resume(Some(n));
        }
        match Pin::new(&mut sink).resume(None) {
            CoroutineState::Yielded(_) => { panic!() }
            CoroutineState::Complete(summary) => { println!("{:?}", summary) }
        }
        drop(coro);
        Ok(st.count)
    }

    #[cfg(all(feature = "nightly"))]
    pub fn jsonl_to_paths<W : std::io::Write>(&mut self, r: &[u8], d: &mut W) -> Result<(usize, usize), String> {
        let mut lines = 0usize;
        let mut count = 0usize;
        let mut sink = pathmap::paths_serialization::paths_serialization_sink(d);
        let mut mpdp = Some(ParDataParser::new(&self.sm));
        let mut wz = Vec::with_capacity(4096);
        let jsonl_symbol = mpdp.as_mut().unwrap().tokenizer("JSONL".as_bytes());
        wz.push(item_byte(Tag::Arity(3)));
        wz.push(item_byte(Tag::SymbolSize(jsonl_symbol.len() as u8)));
        wz.extend_from_slice(jsonl_symbol);
        wz.push(item_byte(Tag::SymbolSize(8)));

        for line in unsafe { std::str::from_utf8_unchecked(r).lines() } {
            wz.extend_from_slice(lines.to_be_bytes().as_slice());
            let mut st = ASpaceTranscriber{ count: 0, wz: &mut wz, pdp: mpdp.take().unwrap() };

            let mut p = crate::json_parser::Parser::new(line);
            let mut coro = p.parse_stream(&mut st);
            while let CoroutineState::Yielded(n) = Pin::new(&mut coro).resume(()) {
                println!("jsonl {}", serialize(n));
                Pin::new(&mut sink).resume(Some(n));
            }
            drop(coro);
            let (line_count, _, pdp) = st.destruct();
            wz.truncate(wz.len() - 8);
            lines += 1;
            count += line_count;
            mpdp.insert(pdp);
        }
        match Pin::new(&mut sink).resume(None) {
            CoroutineState::Yielded(_) => { panic!() }
            CoroutineState::Complete(summary) => { println!("{:?}", summary) }
        }
        Ok((lines, count))
    }

    pub fn load_jsonl(&mut self, r: &[u8]) -> Result<(usize, usize), String> {
        let mut wz = self.btm.write_zipper();
        let mut lines = 0usize;
        let mut count = 0usize;
        let mut pdp = ParDataParser::new(&self.sm);
        let spo_symbol = pdp.tokenizer("JSONL".as_bytes());
        let mut path = vec![item_byte(Tag::Arity(3)), item_byte(Tag::SymbolSize(spo_symbol.len() as u8))];
        path.extend_from_slice(spo_symbol);
        wz.descend_to(&path[..]);
        for line in unsafe { std::str::from_utf8_unchecked(r).lines() } {
            wz.descend_to(lines.to_be_bytes());
            let mut st = SpaceTranscriber{ count: 0, wz: &mut wz, pdp: ParDataParser::new(&self.sm) };
            let mut p = crate::json_parser::Parser::new(line);
            p.parse(&mut st).unwrap();
            count += st.count;
            lines += 1;
            wz.ascend(8);
            if lines > 0 && lines % 1000_000 == 0 {
                println!("parsed {} JSON lines ({} paths)", lines, count);
            }
        }
        Ok((lines, count))
    }

    pub fn load_json_(&mut self, r: &[u8], pattern: Expr, template: Expr) -> Result<usize, String> {
        let constant_template_prefix = unsafe { template.prefix().unwrap_or_else(|_| template.span()).as_ref().unwrap() };
        let mut wz = self.btm.write_zipper_at_path(constant_template_prefix);

        let mut st = SpaceTranscriber{ count: 0, wz: &mut wz, pdp: ParDataParser::new(&self.sm) };
        let mut p = crate::json_parser::Parser::new(unsafe { std::str::from_utf8_unchecked(r) });
        p.parse(&mut st).unwrap();
        Ok(st.count)
    }

    #[cfg(feature="neo4j")]
    pub fn load_neo4j_triples(&mut self, uri: &str, user: &str, pass: &str) -> Result<usize, String> {
        use neo4rs::*;
        let graph = Graph::new(uri, user, pass).unwrap();

        let rt = tokio::runtime::Builder::new_current_thread()
          .enable_io()
          // .unhandled_panic(tokio::runtime::UnhandledPanic::Ignore)
          .build()
          .unwrap();
        let mut pdp = ParDataParser::new(&self.sm);

        let mut count = 0;

        let mut result = rt.block_on(graph.execute(
            query("MATCH (s)-[p]->(o) RETURN id(s), type(p), id(o)"))).unwrap();
        let spo_symbol = pdp.tokenizer("SPO".as_bytes()).to_vec();
        while let Ok(Some(row)) = rt.block_on(result.next()) {
            let s: i64 = row.get("id(s)").unwrap();
            let p: String = row.get("type(p)").unwrap();
            let o: i64 = row.get("id(o)").unwrap();
            // std::hint::black_box((s, p, o));
            let mut buf = [0u8; 64];
            let e = Expr{ ptr: buf.as_mut_ptr() };
            let mut ez = ExprZipper::new(e);
            ez.write_arity(4);
            ez.loc += 1;
            {
                ez.write_symbol(&spo_symbol[..]);
                ez.loc += spo_symbol.len() + 1;
            }
            {
                let internal = pdp.tokenizer(&s.to_be_bytes());
                ez.write_symbol(&internal[..]);
                ez.loc += internal.len() + 1;
            }
            {
                let internal = pdp.tokenizer(p.as_bytes());
                ez.write_symbol(&internal[..]);
                ez.loc += internal.len() + 1;
            }
            {
                let internal = pdp.tokenizer(&o.to_be_bytes());
                ez.write_symbol(&internal[..]);
                ez.loc += internal.len() + 1;
            }
            // println!("{}", serialize(ez.span()));
            unsafe { self.btm.insert(ez.span(), ()); }
            count += 1;
            if count % 1000000 == 0 {
                println!("{count} triples");
            }
        }
        Ok(count)
    }

    #[cfg(feature="neo4j")]
    pub fn load_neo4j_node_properties(&mut self, uri: &str, user: &str, pass: &str) -> Result<(usize, usize), String> {
        use neo4rs::*;
        let graph = Graph::new(uri, user, pass).unwrap();

        let rt = tokio::runtime::Builder::new_current_thread()
          .enable_io()
          // .unhandled_panic(tokio::runtime::UnhandledPanic::Ignore)
          .build()
          .unwrap();
        let mut pdp = ParDataParser::new(&self.sm);
        let zh = self.btm.zipper_head();
        let mut wz = zh.write_zipper_at_exclusive_path(&[]).unwrap();
        let sa_symbol = pdp.tokenizer("NKV".as_bytes());
        let mut nodes = 0;
        let mut attributes = 0;

        wz.descend_to_byte(item_byte(Tag::Arity(4)));
        wz.descend_to_byte(item_byte(Tag::SymbolSize(sa_symbol.len() as _)));
        wz.descend_to(sa_symbol);

        let mut result = rt.block_on(graph.execute(
            query("MATCH (s) RETURN id(s), s"))
        ).unwrap();
        while let Ok(Some(row)) = rt.block_on(result.next()) {
            let s: i64 = row.get("id(s)").unwrap();
            let internal_s = pdp.tokenizer(&s.to_be_bytes());
            wz.descend_to_byte(item_byte(Tag::SymbolSize(internal_s.len() as _)));
            wz.descend_to(internal_s);

            let a: BoltMap = row.get("s").unwrap();

            for (bs, bt) in a.value.iter() {
                let internal_k = pdp.tokenizer(bs.value.as_bytes());
                wz.descend_to_byte(item_byte(Tag::SymbolSize(internal_k.len() as _)));
                wz.descend_to(internal_k);

                let BoltType::String(bv) = bt else { unreachable!() };
                if bv.value.starts_with("[") && bv.value.ends_with("]") {
                    for chunk in bv.value[1..bv.value.len()-1].split(", ") {
                        let c = if chunk.starts_with("\"") && chunk.ends_with("\"") { &chunk[1..chunk.len()-1] } else { chunk };
                        let internal_v = pdp.tokenizer(c.as_bytes());
                        wz.descend_to_byte(item_byte(Tag::SymbolSize(internal_v.len() as _)));
                        wz.descend_to(internal_v);

                        wz.set_value(());

                        wz.ascend(internal_v.len() + 1);
                    }
                } else {
                    let internal_v = pdp.tokenizer(bv.value.as_bytes());
                    wz.descend_to_byte(item_byte(Tag::SymbolSize(internal_v.len() as _)));
                    wz.descend_to(internal_v);

                    wz.set_value(());

                    wz.ascend(internal_v.len() + 1);
                }

                wz.ascend(internal_k.len() + 1);
                attributes += 1;
            }

            wz.ascend(internal_s.len() + 1);
            nodes += 1;
            if nodes % 1000000 == 0 {
                println!("{attributes} attributes of {nodes}");
            }
        }
        Ok((nodes, attributes))
    }

    #[cfg(feature="neo4j")]
    pub fn load_neo4j_node_labels(&mut self, uri: &str, user: &str, pass: &str) -> Result<(usize, usize), String> {
        use neo4rs::*;
        let graph = Graph::new(uri, user, pass).unwrap();

        let rt = tokio::runtime::Builder::new_current_thread()
          .enable_io()
          // .unhandled_panic(tokio::runtime::UnhandledPanic::Ignore)
          .build()
          .unwrap();
        let mut pdp = ParDataParser::new(&self.sm);
        let zh = self.btm.zipper_head();
        let mut wz = zh.write_zipper_at_exclusive_path(&[]).unwrap();
        let sa_symbol = pdp.tokenizer("NL".as_bytes());
        let mut nodes = 0;
        let mut labels = 0;

        wz.descend_to_byte(item_byte(Tag::Arity(3)));
        wz.descend_to_byte(item_byte(Tag::SymbolSize(sa_symbol.len() as _)));
        wz.descend_to(sa_symbol);

        let mut result = rt.block_on(graph.execute(
            query("MATCH (s) RETURN id(s), labels(s)"))
        ).unwrap();
        while let Ok(Some(row)) = rt.block_on(result.next()) {
            let s: i64 = row.get("id(s)").unwrap();
            let internal_s = pdp.tokenizer(&s.to_be_bytes());
            wz.descend_to_byte(item_byte(Tag::SymbolSize(internal_s.len() as _)));
            wz.descend_to(internal_s);

            let a: BoltList = row.get("labels(s)").unwrap();

            for bl in a.value.iter() {
                let BoltType::String(bv) = bl else { unreachable!() };

                let internal_v = pdp.tokenizer(bv.value.as_bytes());
                wz.descend_to_byte(item_byte(Tag::SymbolSize(internal_v.len() as _)));
                wz.descend_to(internal_v);

                wz.set_value(());

                wz.ascend(internal_v.len() + 1);

                labels += 1;
            }

            wz.ascend(internal_s.len() + 1);
            nodes += 1;
            if nodes % 1000000 == 0 {
                println!("{labels} labels of {nodes}");
            }
        }
        Ok((nodes, labels))
    }

    pub fn add_all_sexpr(&mut self, r: &[u8]) -> Result<usize, String> { self.load_all_sexpr_impl(r, true) }
    pub fn remove_all_sexpr(&mut self, r: &[u8]) -> Result<usize, String> { self.load_all_sexpr_impl(r, false) }
    pub fn load_all_sexpr_impl(&mut self, r: &[u8], add: bool) -> Result<usize, String> {
        let mut stack = Vec::with_capacity(1 << 32);
        unsafe { stack.set_len(1 << 32); }
        let mut it = Context::new(r);
        let mut i = 0;
        let mut parser = ParDataParser::new(&self.sm);
        loop {
            let mut ez = ExprZipper::new(Expr{ptr: stack.as_mut_ptr()});
            match parser.sexpr(&mut it, &mut ez) {
                Ok(()) => {
                    let data = &stack[..ez.loc];
                    if add { self.btm.insert(data, ()); }
                    else { self.btm.remove(data); }
                }
                Err(ParserError::InputFinished) => { break }
                Err(other) => { panic!("{:?}", other) }
            }
            i += 1;
            it.variables.clear();
        }
        Ok(i)
    }

    pub fn add_sexpr(&mut self, r: &[u8], pattern: Expr, template: Expr) -> Result<usize, String> { self.load_sexpr_impl(r, pattern, template, true) }
    pub fn remove_sexpr(&mut self, r: &[u8], pattern: Expr, template: Expr) -> Result<usize, String> { self.load_sexpr_impl(r, pattern, template, false) }
    pub fn load_sexpr_impl(&mut self, r: &[u8], pattern: Expr, template: Expr, add: bool) -> Result<usize, String> {
        let constant_template_prefix = unsafe { template.prefix().unwrap_or_else(|_| template.span()).as_ref().unwrap() };
        let mut wz = self.btm.write_zipper_at_path(constant_template_prefix);
        let mut buffer: Vec<u8> = Vec::with_capacity(1 << 32);
        unsafe { buffer.set_len(1 << 32); }
        let mut stack = Vec::with_capacity(1 << 32);
        unsafe { stack.set_len(1 << 32); }
        let mut it = Context::new(r);
        let mut i = 0;
        let mut parser = ParDataParser::new(&self.sm);
        loop {
            let mut ez = ExprZipper::new(Expr{ptr: stack.as_mut_ptr()});
            match parser.sexpr(&mut it, &mut ez) {
                Ok(()) => {
                    let data = &stack[..ez.loc];
                    let mut oz = ExprZipper::new(Expr{ ptr: buffer.as_ptr().cast_mut() });
                    match (Expr{ ptr: data.as_ptr().cast_mut() }.transformData(pattern, template, &mut oz)) {
                        Ok(()) => {}
                        Err(e) => { continue }
                    }
                    let new_data = &buffer[..oz.loc];
                    wz.move_to_path(&new_data[constant_template_prefix.len()..]);
                    if add { wz.set_val(()); }
                    else { wz.remove_val(true); }
                    wz.reset();
                }
                Err(ParserError::InputFinished) => { break }
                Err(other) => { panic!("{:?}", other) }
            }
            i += 1;
            it.variables.clear();
        }
        Ok(i)
    }

    pub fn dump_all_sexpr<W : Write>(&self, w: &mut W) -> Result<usize, String> {
        let mut rz = self.btm.read_zipper();
        let mut i = 0usize;
        while rz.to_next_val() {
            // println!("{}", serialize(rz.path()));
            Expr{ ptr: rz.path().as_ptr().cast_mut() }.serialize2(w, |s| {
                #[cfg(feature="interning")]
                {
                    let symbol = i64::from_be_bytes(s.try_into().unwrap()).to_be_bytes();
                    let mstr = self.sm.get_bytes(symbol).map(unsafe { |x| std::str::from_utf8_unchecked(x) });
                    // println!("symbol {symbol:?}, bytes {mstr:?}");
                    unsafe { std::mem::transmute(mstr.expect(format!("failed to look up {:?}", symbol).as_str())) }
                }
                #[cfg(not(feature="interning"))]
                unsafe { std::mem::transmute(std::str::from_utf8_unchecked(s)) }
            }, |i, intro| { Expr::VARNAMES[i as usize] });
            // w.write(serialize(rz.path()).as_bytes());
            w.write(&[b'\n']).map_err(|x| x.to_string())?;
            i += 1;
        }
        Ok(i)
    }

    pub fn dump_sexpr<W : Write>(&self, pattern: Expr, template: Expr, w: &mut W) -> usize {
        let constant_template_prefix = unsafe { template.prefix().unwrap_or_else(|_| template.span()).as_ref().unwrap() };

        let mut buffer = [0u8; 4096];
        let mut pat = vec![item_byte(Tag::Arity(2)), item_byte(Tag::SymbolSize(1)), b','];
        pat.extend_from_slice(unsafe { pattern.span().as_ref().unwrap() });

        Self::query_multi(&self.btm, Expr{ ptr: pat.leak().as_mut_ptr() }, |refs_bindings, loc| {
            let mut oz = ExprZipper::new(Expr { ptr: buffer.as_mut_ptr() });

            match refs_bindings {
                Ok(refs) => {
                    assert!(false)
                }
                Err(ref bindings) => {
                    let (oi, ni) = {
                        let mut cycled = BTreeMap::<(u8, u8), u8>::new();
                        let r = apply(0, 0, 0, &mut ExprZipper::new(pattern), &bindings, &mut ExprZipper::new(Expr{ ptr: buffer.as_mut_ptr() }), &mut cycled, &mut vec![], &mut vec![]);
                        r
                    };
                    mork_bytestring::apply(0, oi, ni, &mut ExprZipper::new(template), bindings, &mut oz, &mut BTreeMap::new(), &mut vec![], &mut vec![]);
                }
            }

            // &buffer[constant_template_prefix.len()..oz.loc]
            Expr{ ptr: buffer.as_ptr().cast_mut() }.serialize2(w, |s| {
                #[cfg(feature="interning")]
                {
                    let symbol = i64::from_be_bytes(s.try_into().unwrap()).to_be_bytes();
                    let mstr = self.sm.get_bytes(symbol).map(unsafe { |x| std::str::from_utf8_unchecked(x) });
                    // println!("symbol {symbol:?}, bytes {mstr:?}");
                    unsafe { std::mem::transmute(mstr.expect(format!("failed to look up {:?}", symbol).as_str())) }
                }
                #[cfg(not(feature="interning"))]
                unsafe { std::mem::transmute(std::str::from_utf8(s).unwrap()) }
            }, |i, intro| { Expr::VARNAMES[i as usize] });
            w.write(&[b'\n']).map_err(|x| x.to_string()).unwrap();

            true
        })
    }

    pub fn backup_symbols<out_dir_path : AsRef<std::path::Path>>(&self, path: out_dir_path) -> Result<(), std::io::Error>  {
        #[cfg(feature="interning")]
        {
        self.sm.serialize(path)
        }
        #[cfg(not(feature="interning"))]
        {
        Ok(())
        }
    }

    pub fn restore_symbols(&mut self, path: impl AsRef<std::path::Path>) -> Result<(), std::io::Error> {
        #[cfg(feature="interning")]
        {
        self.sm = SharedMapping::deserialize(path)?;
        }
        Ok(())
    }

    pub fn backup_tree<OutDirPath : AsRef<std::path::Path>>(&self, path: OutDirPath) -> Result<(), std::io::Error> {
        pathmap::arena_compact::ArenaCompactTree::dump_from_zipper(
            self.btm.read_zipper(), |_v| 0, path).map(|_tree| ())
    }

    pub fn restore_tree(&mut self, path: impl AsRef<std::path::Path>) -> Result<(), std::io::Error> {
        let tree = pathmap::arena_compact::ArenaCompactTree::open_mmap(path)?;
        let mut rz = tree.read_zipper();
        while rz.to_next_val() {
            self.btm.insert(rz.path(), ());
        }
        Ok(())
    }

    pub fn backup_paths<OutDirPath: AsRef<std::path::Path>>(&self, path: OutDirPath) -> Result<pathmap::paths_serialization::SerializationStats, std::io::Error> {
        let mut file = File::create(path).unwrap();
        pathmap::paths_serialization::serialize_paths(self.btm.read_zipper(), &mut file)
    }

    pub fn restore_paths<OutDirPath : AsRef<std::path::Path>>(&mut self, path: OutDirPath) -> Result<pathmap::paths_serialization::DeserializationStats, std::io::Error> {
        let mut file = File::open(path).unwrap();
        pathmap::paths_serialization::deserialize_paths(self.btm.write_zipper(), &mut file, ())
    }

    pub fn query_multi<F : FnMut(Result<&[u32], BTreeMap<(u8, u8), ExprEnv>>, Expr) -> bool>(btm: &PathMap<()>, pat_expr: Expr, mut effect: F) -> usize {
        let pat_newvars = pat_expr.newvars();
        trace!(target: "query_multi", "pattern (newvars={}) {:?}", pat_newvars, serialize(unsafe { pat_expr.span().as_ref().unwrap() }));
        let mut pat_args = vec![];
        ExprEnv::new(0, pat_expr).args(&mut pat_args);

        if pat_args.len() <= 1 { return 0 }

        let mut prz = ProductZipper::new(btm.read_zipper(), (0..(pat_args.len() - 2)).map(|i| {
            btm.read_zipper()
        }));
        prz.reserve_buffers(1 << 32, 32);

        Self::query_multi_raw(&mut prz, &pat_args[1..], effect)
    }

    #[cfg(feature="no_search")]
    #[inline(always)]
    pub fn query_multi_raw<F : FnMut(Result<&[u32], (BTreeMap<(u8, u8), ExprEnv>, u8, u8, &[(u8, u8)])>, Expr) -> bool>(mut prz: &mut ProductZipper<()>, sources: &[ExprEnv], mut effect: F) -> usize {
        let mut scratch = Vec::with_capacity(1 << 32);

        let mut assignments: Vec<(u8, u8)> = vec![];
        let mut trace: Vec<(u8, u8)> = vec![];
        let mut candidate = 0;

        
        while prz.to_next_val() {
            if prz.focus_factor() != prz.factor_count() - 1 { continue };
            let e = Expr { ptr: prz.origin_path().as_ptr().cast_mut() };
            trace!(target: "query_multi_ref", "pi {:?}", prz.path_indices());
            trace!(target: "query_multi_ref", "at {:?}", e);
            for &other_i in prz.path_indices() {
                trace!(target: "query_multi_ref", "at {:?}",
                    Expr { ptr: unsafe { prz.origin_path().as_ptr().cast_mut().add(other_i) } });
            }
            unsafe { unifications += 1; }
            // if e.variables() != 0 {

            let mut pairs = vec![(sources[0], ExprEnv::new(1, e))];

            for (&pa, &other_i) in sources[1..].iter().zip(prz.path_indices()) {
                let fe = ExprEnv::new((pairs.len() + 1) as u8,
                                      Expr { ptr: unsafe { prz.origin_path().as_ptr().cast_mut().add(other_i) } });
                pairs.push((pa, fe))
            }

            // pairs.iter().for_each(|(x, y)| println!("pair {} {}", x.show(), y.show()));

            let bindings = unify(pairs);

            match bindings {
                Ok(bs) => {
                    // bs.iter().for_each(|(v, ee)| trace!(target: "query_multi", "binding {:?} {}", *v, ee.show()));
                    let (oi, ni) = {
                        let mut cycled = BTreeMap::<(u8, u8), u8>::new();
                        let r = apply(0, 0, 0, &mut ExprZipper::new(pat_expr), &bs, &mut ExprZipper::new(Expr{ ptr: scratch.as_mut_ptr() }), &mut cycled, &mut trace, &mut assignments);
                        trace.clear();
                        assignments.clear();
                        // println!("scratch {:?}", Expr { ptr: scratch.as_mut_ptr() });
                        r
                    };
                    // println!("pre {:?} {:?} {}", (oi, ni), assignments, assignments.len());

                    unsafe { std::ptr::write_volatile(&mut candidate, std::ptr::read_volatile(&candidate) + 1); }
                    if !effect(Err((bs, oi, ni, &assignments[..])), e) {
                        break
                    }
                }
                Err(failed) => {
                    trace!(target: "query_multi_ref", "U failed {:?}", failed)
                }
            }

        }
       
        candidate
    }

    #[cfg(not(feature="no_search"))]
    #[inline(always)]
    pub fn query_multi_raw<F : FnMut(Result<&[u32], BTreeMap<(u8, u8), ExprEnv>>, Expr) -> bool>(mut prz: &mut ProductZipper<()>, sources: &[ExprEnv], mut effect: F) -> usize {
        let mut stack = sources[0..].iter().rev().cloned().collect::<Vec<_>>();

        let mut references: Vec<u32> = vec![];
        let mut candidate = 0;
        thread_local! {
            static BREAK: std::cell::RefCell<[u64; 64]> = const { std::cell::RefCell::new([0; 64]) };
        }

        BREAK.with_borrow_mut(|a| {
            if unsafe { setjmp(a) == 0 } {
                coreferential_transition(&mut prz, &mut stack, unsafe { ((&references) as *const Vec<u32>).cast_mut().as_mut().unwrap() },&mut |loc| {
                    let e = Expr { ptr: loc.origin_path().as_ptr().cast_mut() };
                    trace!(target: "query_multi", "pi {:?}", loc.path_indices());
                    trace!(target: "query_multi", "at {:?}", e);
                    for &other_i in loc.path_indices() {
                        trace!(target: "query_multi", "at {:?}",
                            Expr { ptr: unsafe { loc.origin_path().as_ptr().cast_mut().add(other_i) } });
                    }
                    unsafe { unifications += 1; }
                    // if e.variables() != 0 {
                    if true {
                        let mut pairs = vec![(sources[0], ExprEnv::new(1, e))];

                        for (&pa, &other_i) in sources[1..].iter().zip(loc.path_indices()) {
                            let fe = ExprEnv::new((pairs.len() + 1) as u8,
                                                  Expr { ptr: unsafe { loc.origin_path().as_ptr().cast_mut().add(other_i) } });
                            pairs.push((pa, fe))
                        }

                        // pairs.iter().for_each(|(x, y)| println!("pair {} {}", x.show(), y.show()));

                        let bindings = unify(pairs);

                        match bindings {
                            Ok(bs) => {
                                unsafe { std::ptr::write_volatile(&mut candidate, std::ptr::read_volatile(&candidate) + 1); }
                                if !effect(Err(bs), e) {
                                    unsafe { longjmp(a, 1) }
                                }
                            }
                            Err(failed) => {
                                trace!(target: "query_multi", "U failed {:?}", failed)
                            }
                        }
                    } else {
                        trace!(target: "query_multi", "#variables==0 {:?}", e);
                        unsafe { std::ptr::write_volatile(&mut candidate, std::ptr::read_volatile(&candidate) + 1); }
                        if !effect(Ok(unsafe { slice_from_raw_parts(references.as_ptr(), references.len()).as_ref().unwrap() }), e) {
                            unsafe { longjmp(a, 1) }
                        }
                    }
                })
            }
        });

        candidate
    }

    pub fn prefix_subsumption(prefixes: &[&[u8]]) -> Vec<usize> {
        let n = prefixes.len();
        let mut out = Vec::with_capacity(n);

        for (i, &cur) in prefixes.iter().enumerate() {
            let mut best_idx = i;
            let mut best_len = cur.len();

            for (j, &cand) in prefixes.iter().enumerate() {
                if pathmap::utils::find_prefix_overlap(cand, cur) == cand.len() {
                    let cand_len = cand.len();

                    if cand_len < best_len || (cand_len == best_len && j < best_idx) {
                        best_idx = j;
                        best_len = cand_len;
                    }
                }
            }

            out.push(best_idx);
        }

        out
    }
    pub fn transform_multi_multi_(&mut self, pat_expr: Expr, tpl_expr: Expr, add: Expr) -> (usize, bool) {
        let mut buffer = Vec::with_capacity(1 << 32);
        unsafe { buffer.set_len(1 << 32); }
        let mut tpl_args = Vec::with_capacity(64);
        ExprEnv::new(0, tpl_expr).args(&mut tpl_args);
        let mut templates: Vec<_> = tpl_args[1..].iter().map(|ee| ee.subsexpr()).collect();
        let mut template_prefixes: Vec<_> = templates.iter().map(|e| unsafe { e.prefix().unwrap_or_else(|x| e.span()).as_ref().unwrap() }).collect();
        let mut subsumption = Self::prefix_subsumption(&template_prefixes[..]);
        let mut placements = subsumption.clone();
        let mut read_copy = self.btm.clone();
        let mut zh = self.btm.zipper_head();
        read_copy.insert(unsafe { add.span().as_ref().unwrap() }, ());
        let mut template_wzs: Vec<_> = Vec::with_capacity(64);
        template_prefixes.iter().enumerate().for_each(|(i, x)| {
            if subsumption[i] == i {
                placements[i] = template_wzs.len();
                template_wzs.push(unsafe { zh.write_zipper_at_exclusive_path_unchecked(x) });
            }
        });
        for i in 0..subsumption.len() {
            subsumption[i] = placements[subsumption[i]]
        }
        trace!(target: "transform", "templates {:?}", templates);
        trace!(target: "transform", "prefixes {:?}", template_prefixes);
        trace!(target: "transform", "subsumption {:?}", subsumption);
        // let pvs = pat_expr.variables();
        // let mut pvc = 0;
        // let mut psubs = vec![0; 64];
        // static nv: u8 = item_byte(Tag::NewVar);
        // let mut refs_es = (0..64).map(|_|  Expr{ ptr: ((&nv) as *const u8).cast_mut() }).collect::<Vec<_>>();
        // pat_expr.substitute_de_bruijn_ivc(&refs_es[..], &mut ExprZipper::new(Expr{ ptr: vec![0; 512].leak().as_mut_ptr() }), &mut pvc, &mut psubs[..]);
        // for l in psubs.iter_mut() { *l -= pvs as u8; }

        let mut scratch = Vec::with_capacity(1 << 32);

        let mut assignments: Vec<(u8, u8)> = vec![];
        let mut trace: Vec<(u8, u8)> = vec![];

        let mut oz = ExprZipper::new(Expr { ptr: buffer.as_mut_ptr() });

        let mut ass = Vec::with_capacity(64);
        let mut astack = Vec::with_capacity(64);

        let mut any_new = false;
        let touched = Self::query_multi(&read_copy, pat_expr, |refs_bindings, loc| {
            trace!(target: "transform", "data {}", serialize(unsafe { loc.span().as_ref().unwrap()}));
            unsafe { writes += template_prefixes.len(); }
            match refs_bindings {
                Ok(refs) => {
                    // refs_es.clear();
                    // refs_es.extend(refs.iter().map(|o| Expr { ptr: unsafe { loc.ptr.offset(*o as _) } }));
                    // refs_es.extend((0..(64-refs.len())).map(|_|  Expr{ ptr: ((&nv) as *const u8).cast_mut() }));
                    // trace!(target: "transform", "S refs out {:?}", refs_es);
                    // trace!(target: "transform", "S refs pat {:?} {pvs}", pat_expr);
                    // 
                    // for (i, template) in templates.iter().enumerate() {
                    //     let wz = &mut template_wzs[subsumption[i]];
                    //     oz.reset();
                    // 
                    //     trace!(target: "transform", "S refs tpl {:?}", template);
                    //     template.substitute_de_bruijn_ivc(&refs_es[..], &mut oz, &mut pvc.clone(), &mut psubs.clone());
                    // 
                    //     trace!(target: "transform", "S {i} out {:?}", oz.root);
                    //     wz.move_to_path(&buffer[wz.root_prefix_path().len()..oz.loc]);
                    //     any_new |= wz.set_val(()).is_none();
                    // }
                    true
                }
                Err((ref bindings)) => {
                    #[cfg(debug_assertions)]
                    bindings.iter().for_each(|(v, ee)| trace!(target: "transform", "binding {:?} {}", *v, ee.show()));

                    let (oi, ni) = {
                        let mut cycled = BTreeMap::<(u8, u8), u8>::new();
                        let r = apply(0, 0, 0, &mut ExprZipper::new(pat_expr), &bindings, &mut ExprZipper::new(Expr{ ptr: scratch.as_mut_ptr() }), &mut cycled, &mut trace, &mut assignments);
                        trace.clear();
                        assignments.clear();
                        // println!("scratch {:?}", Expr { ptr: scratch.as_mut_ptr() });
                        r
                    };

                    for (i, template) in templates.iter().enumerate() {
                        let wz = &mut template_wzs[subsumption[i]];
                        oz.reset();

                        trace!(target: "transform", "{i} template {} @ ({oi} {ni})", serialize(unsafe { template.span().as_ref().unwrap()}));

                        let res = mork_bytestring::apply_e(0, oi, ni, *template, bindings, &mut oz, &mut BTreeMap::new(), &mut astack, &mut ass);
                        ass.clear();
                        astack.clear();

                        trace!(target: "transform", "U {i} out {:?}", oz.root);
                        wz.move_to_path(&buffer[wz.root_prefix_path().len()..oz.loc]);
                        any_new |= wz.set_val(()).is_none();
                    }
                    true
                }
            }
        });
        for wz in template_wzs {
            zh.cleanup_write_zipper(wz);
        }
        (touched, any_new)
    }


    pub fn transform_multi_multi_o(&mut self, pat_expr: Expr, tpl_expr: Expr, add: Expr) -> (usize, bool) {
        use crate::sinks::*;
        let mut buffer = Vec::with_capacity(1 << 32);
        unsafe { buffer.set_len(1 << 32); }
        let mut tpl_args = Vec::with_capacity(64);
        ExprEnv::new(0, tpl_expr).args(&mut tpl_args);
        let mut templates: Vec<_> = tpl_args[1..].iter().map(|ee| ee.subsexpr()).collect();
        let mut sinks: Vec<_> = templates.iter().map(|e| ASink::new(*e)).collect();
        let mut template_prefixes: Vec<_> = sinks.iter().map(|sink| sink.request().next().unwrap() ).collect();
        let mut subsumption = Self::prefix_subsumption(&template_prefixes[..]);
        let mut placements = subsumption.clone();
        let mut read_copy = self.btm.clone();
        let mut zh = self.btm.zipper_head();
        read_copy.insert(unsafe { add.span().as_ref().unwrap() }, ());
        let mut template_wzs: Vec<_> = Vec::with_capacity(64);
        template_prefixes.iter().enumerate().for_each(|(i, x)| {
            if subsumption[i] == i {
                placements[i] = template_wzs.len();
                template_wzs.push(unsafe { zh.write_zipper_at_exclusive_path_unchecked(x) });
            }
        });
        for i in 0..subsumption.len() {
            subsumption[i] = placements[subsumption[i]]
        }
        trace!(target: "transform", "templates {:?}", templates);
        trace!(target: "transform", "prefixes {:?}", template_prefixes);
        trace!(target: "transform", "subsumption {:?}", subsumption);
        // let pvs = pat_expr.variables();
        // let mut pvc = 0;
        // let mut psubs = vec![0; 64];
        // static nv: u8 = item_byte(Tag::NewVar);
        // let mut refs_es = (0..64).map(|_|  Expr{ ptr: ((&nv) as *const u8).cast_mut() }).collect::<Vec<_>>();
        // pat_expr.substitute_de_bruijn_ivc(&refs_es[..], &mut ExprZipper::new(Expr{ ptr: vec![0; 512].leak().as_mut_ptr() }), &mut pvc, &mut psubs[..]);
        // for l in psubs.iter_mut() { *l -= pvs as u8; }

        let mut scratch = Vec::with_capacity(1 << 32);

        let mut assignments: Vec<(u8, u8)> = vec![];
        let mut trace: Vec<(u8, u8)> = vec![];
        
        let mut oz = ExprZipper::new(Expr { ptr: buffer.as_mut_ptr() });

        let mut ass = Vec::with_capacity(64);
        let mut astack = Vec::with_capacity(64);

        let mut any_new = false;
        let touched = Self::query_multi(&read_copy, pat_expr, |refs_bindings, loc| {
            trace!(target: "transform", "data {}", serialize(unsafe { loc.span().as_ref().unwrap()}));
            unsafe { writes += template_prefixes.len(); }
            match refs_bindings {
                Ok(refs) => {
                    // refs_es.clear();
                    // refs_es.extend(refs.iter().map(|o| Expr { ptr: unsafe { loc.ptr.offset(*o as _) } }));
                    // refs_es.extend((0..(64-refs.len())).map(|_|  Expr{ ptr: ((&nv) as *const u8).cast_mut() }));
                    // trace!(target: "transform", "S refs out {:?}", refs_es);
                    // trace!(target: "transform", "S refs pat {:?} {pvs}", pat_expr);
                    // 
                    // for (i, template) in templates.iter().enumerate() {
                    //     let wz = &mut template_wzs[subsumption[i]];
                    //     oz.reset();
                    // 
                    //     trace!(target: "transform", "S refs tpl {:?}", template);
                    //     template.substitute_de_bruijn_ivc(&refs_es[..], &mut oz, &mut pvc.clone(), &mut psubs.clone());
                    // 
                    //     trace!(target: "transform", "S {i} out {:?}", oz.root);
                    //     sinks[i].sink(std::iter::once(wz), &buffer[..oz.loc]);
                    // }
                    true
                }
                Err(ref bindings) => {
                    #[cfg(debug_assertions)]
                    bindings.iter().for_each(|(v, ee)| trace!(target: "transform", "binding {:?} {}", *v, ee.show()));

                    let (oi, ni) = {
                        let mut cycled = BTreeMap::<(u8, u8), u8>::new();
                        let r = apply(0, 0, 0, &mut ExprZipper::new(pat_expr), &bindings, &mut ExprZipper::new(Expr{ ptr: scratch.as_mut_ptr() }), &mut cycled, &mut trace, &mut assignments);
                        trace.clear();
                        assignments.clear();
                        // println!("scratch {:?}", Expr { ptr: scratch.as_mut_ptr() });
                        r
                    };
                
                    for (i, template) in templates.iter().enumerate() {
                        let wz = &mut template_wzs[subsumption[i]];
                        oz.reset();

                        trace!(target: "transform", "{i} template {} @ ({oi} {ni})", serialize(unsafe { template.span().as_ref().unwrap()}));

                        let res = mork_bytestring::apply_e(0, oi, ni, *template, bindings, &mut oz, &mut BTreeMap::new(), &mut astack, &mut ass);
                        ass.clear();
                        astack.clear();

                        trace!(target: "transform", "U {i} out {:?}", oz.root);
                        sinks[i].sink(std::iter::once(wz), &buffer[..oz.loc]);
                    }
                    true
                }
            }
        });

        for (i, s) in sinks.iter_mut().enumerate() {
            let wz = &mut template_wzs[subsumption[i]];
            any_new |= s.finalize(std::iter::once(wz));
        }
        for wz in template_wzs {
            zh.cleanup_write_zipper(wz);
        }

        (touched, any_new)
    }
    
    // (exec <loc> (, <src1> <src2> <srcn>)
    //             (, <dst1> <dst2> <dstm>))
    pub fn interpret(&mut self, rt: Expr) {
        let mut rtz = ExprZipper::new(rt);
        debug!(target: "interpret", "interpreting {:?}", serialize(unsafe { rt.span().as_ref().unwrap() }));
        let mut rz = self.btm.read_zipper();
        #[cfg(debug_assertions)]
        while rz.to_next_val() { trace!(target: "interpret", "on space {:?}", serialize(unsafe { rz.path() })); }
        drop(rz);
        assert_eq!(rtz.item(), Ok(Tag::Arity(4)));
        assert!(rtz.next());
        assert_eq!(unsafe { rtz.subexpr().span().as_ref().unwrap() }, unsafe { expr!(self, "exec").span().as_ref().unwrap() });
        assert!(rtz.next());
        let loc = rtz.subexpr();

        assert!(rtz.next_child());
        let pat_expr = rtz.subexpr();
        assert!(rtz.next_child());
        let tpl_expr = rtz.subexpr();
        rtz.next(); let r = unsafe { rtz.subexpr().span().as_ref().unwrap() }; 
        
        let res = if r == unsafe { expr!(self, ",").span().as_ref().unwrap() } {
            self.transform_multi_multi_(pat_expr, tpl_expr, rt)
        } else if r == unsafe { expr!(self, "O").span().as_ref().unwrap() } {
            self.transform_multi_multi_o(pat_expr, tpl_expr, rt)
        } else { panic!("not , or O in {:?}", rt) };

        trace!(target: "interpret", "(run, changed) = {:?}", res);
    }

    pub fn metta_calculus(&mut self, steps: usize) -> usize {
        let mut done = 0;
        let prefix_e = expr!(self, "[4] exec $ $ $");
        let prefix = unsafe { prefix_e.prefix().unwrap().as_ref().unwrap() };

        while {
            let mut rz = self.btm.read_zipper_at_borrowed_path(prefix);
            if rz.to_next_val() {
                // cannot be here `rz` conflicts potentially with zippers(rz.path())
                let mut x: Box<[u8]> = rz.origin_path().into(); // should use local buffer
                drop(rz);
                self.btm.remove(&x[..]);
                // println!("expr {:?}", Expr{ ptr: x.as_mut_ptr() });
                self.interpret(Expr{ ptr: x.as_mut_ptr() });
                done < steps
            } else {
                false
            }
        } { done += 1 }

        done
    }
    
    pub fn token_bfs(&self, token: &[u8], pattern: Expr) -> Vec<(Vec<u8>, Expr)> {

        // let mut stack = vec![0; 1];
        // stack[0] = ACTION;
        // 
        // let prefix = unsafe { pattern.prefix().unwrap_or_else(|x| pattern.span()).as_ref().unwrap() };
        // let shared = pathmap::utils::find_prefix_overlap(&token[..], prefix);
        // stack.extend_from_slice(&referential_bidirectional_matching_stack_traverse(pattern, prefix.len())[..]);
        // // println!("show {}", show_stack(&stack[..]));
        // stack.reserve(4096);
        

        let mut rz = self.btm.read_zipper_at_path(&token[..]);
        rz.reserve_buffers(4096, 64);

        rz.descend_until();
        
        let cm = rz.child_mask();
        let mut it = cm.iter();
        
        let mut res = vec![];
        
        
        while let Some(b) = it.next() {
            rz.descend_to_byte(b);
            
            let mut rzc = rz.clone();
            rzc.to_next_val();
            let e = Expr { ptr: rzc.origin_path().to_vec().leak().as_ptr().cast_mut() };
            if e.unifiable(pattern) {
                let v = rz.origin_path().to_vec();
                // println!("token {:?}", &v[..]);
                // println!("expr  {:?}", e);
                res.push((v, e));
            }
            rz.ascend_byte();
        }
        
        res
    }
    
    pub fn done(self) -> ! {
        // let counters = pathmap::counters::Counters::count_ocupancy(&self.btm);
        // counters.print_histogram_by_depth();
        // counters.print_run_length_histogram();
        // counters.print_list_node_stats();
        // println!("#symbols {}", self.sm.symbol_count());
        process::exit(0);
    }
}<|MERGE_RESOLUTION|>--- conflicted
+++ resolved
@@ -84,18 +84,14 @@
             let mut it = m.iter();
 
             while let Some(b) = it.next() {
-<<<<<<< HEAD
                 // technically requires us to replace references to this NewVar on the stack with e
                 // if !$nv && item_byte(Tag::NewVar) == b {
                 //     if $e.n == 0 {
                 //         references.push(u32::MAX);
                 //     }
                 // }
-                if !loc.descend_to_byte(b) { unreachable_unchecked() };
-=======
                 loc.descend_to_byte(b);
                 debug_assert!(loc.path_exists());
->>>>>>> 5058f564
                 coreferential_transition(loc, stack, references, f);
                 if !loc.ascend_byte() { unreachable_unchecked() };
             }
@@ -170,28 +166,17 @@
                     stack.pop();
                 }
                 Tag::SymbolSize(size) => {
-<<<<<<< HEAD
                     vs!(e, false);
-                    if loc.descend_to_byte(e_byte) {
-                        if loc.descend_to(&*slice_from_raw_parts(e.base.ptr.byte_add(e.offset as usize + 1), size as usize)) {
-=======
-                    vs!();
                     if loc.descend_to_existing_byte(e_byte) {
                         if loc.descend_to_check(&*slice_from_raw_parts(e.base.ptr.byte_add(e.offset as usize + 1), size as usize)) {
->>>>>>> 5058f564
                             coreferential_transition(loc, stack, references, f);
                         }
                         loc.ascend((size as usize) + 1); // The expression length + the e_byte
                     }
                 }
                 Tag::Arity(arity) => {
-<<<<<<< HEAD
                     vs!(e, false);
-                    if loc.descend_to_byte(e_byte) {
-=======
-                    vs!();
                     if loc.descend_to_existing_byte(e_byte) {
->>>>>>> 5058f564
                         let stackl = stack.len();
                         e.args(&mut stack);
                         stack[stackl..].reverse();
