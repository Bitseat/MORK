use std::collections::{BTreeSet, HashSet};
// use std::future::Future;
// use std::task::Poll;
use std::time::Instant;
use pathmap::PathMap;
use pathmap::zipper::{Zipper, ZipperAbsolutePath, ZipperIteration, ZipperMoving};
use mork_frontend::bytestring_parser::Parser;
use mork::{expr, prefix, sexpr};
use mork::prefix::Prefix;
use mork::space::{transitions, unifications, writes, Space};
use mork_bytestring::{item_byte, Tag};
use itertools::Itertools;
/*fn main() {
    let mut s = Space::new();
    let t0 = Instant::now();
    let nodesf = std::fs::File::open("/run/media/adam/43323a1c-ad7e-4d9a-b3c0-cf84e69ec61a/awesome-biomedical-kg/ckg_v3-002/results/nodes.json").unwrap();
    let nodesfs = unsafe { memmap2::Mmap::map(&nodesf).unwrap() };
    let loaded = s.load_json(nodesfs.as_ref()).unwrap();
    println!("loaded {} nodes in {} seconds", loaded, t0.elapsed().as_secs());
    let t1 = Instant::now();
    let edgesf = std::fs::File::open("/run/media/adam/43323a1c-ad7e-4d9a-b3c0-cf84e69ec61a/awesome-biomedical-kg/ckg_v3-002/results/edges.json").unwrap();
    let edgesfs = unsafe { memmap2::Mmap::map(&edgesf).unwrap() };
    let loaded = s.load_json(edgesfs.as_ref()).unwrap();
    println!("loaded {} edges in {} seconds", loaded, t1.elapsed().as_secs());
    s.done();
}*/


// fn main() {
//     let mut s = Space::new();
//     let t0 = Instant::now();
//     let nodesf = std::fs::File::open("/run/media/adam/43323a1c-ad7e-4d9a-b3c0-cf84e69ec61a/awesome-biomedical-kg/ckg_v3-002/results/nodes.json").unwrap();
//     let nodesfs = unsafe { memmap2::Mmap::map(&nodesf).unwrap() };
//     let loaded = s.load_json(nodesfs.as_ref()).unwrap();
//     println!("loaded {} nodes in {} seconds", loaded, t0.elapsed().as_secs());
//     let t1 = Instant::now();
//     let edgesf = std::fs::File::open("/run/media/adam/43323a1c-ad7e-4d9a-b3c0-cf84e69ec61a/awesome-biomedical-kg/ckg_v3-002/results/edges.json").unwrap();
//     let edgesfs = unsafe { memmap2::Mmap::map(&edgesf).unwrap() };
//     let loaded = s.load_json(edgesfs.as_ref()).unwrap();
//     println!("loaded {} edges in {} seconds", loaded, t1.elapsed().as_secs());
//     s.done();
// }

// fn work(s: &mut Space) {
//     let restore_paths_start = Instant::now();
//     println!("restored paths {:?}", s.restore_paths("/dev/shm/combined_ni.paths.gz").unwrap());
//     println!("paths restore took {}", restore_paths_start.elapsed().as_secs());
//     s.statistics();
//
//     let add_gene_name_index_start = Instant::now();
//     s.transform(expr!(s, "[4] NKV $ gene_name $"), expr!(s, "[3] gene_name_of _2 _1"));
//     println!("add gene name index took {} ms", add_gene_name_index_start.elapsed().as_millis());
//     s.statistics();
//
//     let all_related_to_gene_start = Instant::now();
//     s.transform_multi(&[
//         expr!(s, "[3] gene_name_of TP73-AS1 $"),
//         expr!(s, "[4] SPO _1 includes $"),
//         expr!(s, "[4] SPO _1 transcribed_from $"),
//     ], expr!(s, "[4] res0 _1 _2 _3"));
//     println!("all_related_to_gene_start {}", all_related_to_gene_start.elapsed().as_micros());
//     let mut count = 0;
//     s.query(expr!(s, "[4] res0 $ $ $"), |_, e| {
//         println!("{}", sexpr!(s, e));
//         count += 1
//     });
//     println!("res0 count {}", count);
//
//     let add_exon_chr_index_start = Instant::now();
//     s.transform(expr!(s, "[4] NKV $ chr $"), expr!(s, "[3] chr_of _2 _1"));
//     println!("add exon chr index took {}", add_exon_chr_index_start.elapsed().as_secs());
//     s.statistics();
//
//     let ops_index_start = Instant::now();
//     s.transform(expr!(s, "[4] SPO $ $ $"), expr!(s, "[4] OPS _3 _2 _1"));
//     println!("add ops index took {}", ops_index_start.elapsed().as_secs());
//     s.statistics();
//
//     let transitive_chr1_start = Instant::now();
//     s.transform_multi(&[
//         expr!(s, "[3] chr_of chr1 $"),
//         expr!(s, "[4] OPS _1 includes $"),
//         expr!(s, "[4] SPO _2 translates_to $"),
//         expr!(s, "[4] OPS _3 interacts_with $"),
//     ], expr!(s, "[5] res1 _1 _2 _3 _4"));
//     println!("transitive_chr1 {} ms", transitive_chr1_start.elapsed().as_millis());
//     let mut count = 0;
//     s.query(expr!(s, "[5] res1 $ $ $ $"), |_, e| {
//         // println!("{}", sexpr!(s, e));
//         count += 1
//     });
//     println!("res1 count {}", count);
//
//     let q0_start = Instant::now();
//     s.transform_multi(&[
//         expr!(s, "[3] gene_name_of BRCA2 $"),
//         expr!(s, "[4] SPO _1 transcribed_to $"),
//         expr!(s, "[4] SPO _2 translates_to $"),
//         expr!(s, "[4] OPS _3 interacts_with $"),
//         expr!(s, "[4] SPO _1 genes_pathways $"),
//     ], expr!(s, "[6] res2 _1 _2 _3 _4 _5"));
//     println!("q0 {}", q0_start.elapsed().as_micros());
//     let mut count = 0;
//     s.query( expr!(s, "[6] res2 $ $ $ $ $"), |_, e| {
//         // println!("{}", sexpr!(s, e));
//         count += 1
//     });
//     println!("res2 count {}", count);
//
// }

const work_mm2: &str = r#"
(exec P0 (, (NKV $x gene_name $y)) (,) (, (gene_name_of $y $x)))
(exec P0' (,) (, (MICROS $t) (U64.DIV $t 1000 $tms)) (, (time "add gene name index" $tms ms)))

(exec P1 (, (gene_name_of TP73-AS1 $x)
            (SPO $x includes $y)
            (SPO $x transcribed_from $z)) (,) (, (res0 $x $y $z))))
(exec P1' (,) (, (MICROS $t)) (, (time "all related to gene" $t us)))
(exec P1'' (, (res0 $x $y $z)) (, (COUNT (res0 $x $y $z))) (, (count "query TP73-AS1" $c)))
(exec P1''' (,) (, (MICROS $t)) (, (time "query TP73-AS1" $t us)))

(exec P2 (, (NKV $x chr $y)) (,) (, (chr_of $y $x)))
(exec P2' (,) (, (MICROS $t)) (, (time "add exon chr index" $t us)))

(exec P3 (, (SPO $s $p $o)) (,) (, (OPS $o $p $s)))
(exec P3' (,) (, (MICROS $t)) (, (time "add exon chr index" $t us)))

(exec P4 (, (chr_of chr1 $x)
            (OPS $x includes $y)
            (SPO $y transcribed_from $z)
            (OPS $z transcribed_from $w)) (,) (, (res1 $x $y $z $w))))
(exec P4' (,) (, (MICROS $t)) (, (time "all related to gene" $t us)))
(exec P4'' (, (res1 $x $y $z $w)) (, (COUNT (res1 $x $y $z $w))) (, (count "query chr1" $c)))
(exec P4''' (,) (, (MICROS $t)) (, (time "query chr1" $t us)))

(exec P5 (, (gene_name_of BRCA2 $x)
            (SPO $x transcribed_to $y)
            (SPO $y translates_to $z)
            (OPS $z interacts_with $p)
            (SPO $x genes_pathways $q)) (,) (, (res2 $x $y $z $p $q))))
(exec P5' (,) (, (MICROS $t)) (, (time "all related to gene" $t us)))
(exec P5'' (, (res2 $x $y $z $p $q)) (, (COUNT (res2 $x $y $z $p $q))) (, (count "query BRCA2" $c)))
(exec P5''' (,) (, (MICROS $t)) (, (time "query BRCA2" $t us)))
"#;

fn work_mm2_run() {
    let mut s = Space::new();
    let restore_paths_start = Instant::now();
    println!("restored paths {:?}", s.restore_paths("/dev/shm/combined_ni.paths.gz").unwrap());
    println!("paths restore took {}", restore_paths_start.elapsed().as_secs());
    s.statistics();

    s.metta_calculus(100);

    let backup_paths_start = Instant::now();
    println!("{:?}", s.backup_paths("/run/media/adam/43323a1c-ad7e-4d9a-b3c0-cf84e69ec61a/whole_flybase.paths.gz").unwrap());
    println!("paths backup took {}", backup_paths_start.elapsed().as_secs());
}

/*
paths restore took 135
 978700221 atoms
add gene name index took 8637 ms
 979015756 atoms
query TP73-AS1
 193 µs
 142
add exon chr index took 32 s
 1054962128 atoms
add ops index took 91 s
 1386253656 atoms
query chr1
 7691 ms
 40172978 atoms
query BRCA2
 33295 µs
 151956 atoms
 */

fn peano(x: usize) -> String {
    if x == 0 { "Z".to_string() }
    else { format!("(S {})", peano(x - 1)) }
}

fn basic() {
    let mut s = Space::new();

    const space: &str = r#"
(Straight 1 2)
(Straight 2 3)

(exec P1 (, (Straight $x $y) (Straight $y $z)) (, (Transitive $x $z)))

(exec P2 (, (Transitive $x $y)) (, (Line $x $q)))
(exec P2 (, (Transitive $x $y)) (, (Line $q $y)))

"#;
    // (exec (P0 reverse) (, (Straight $x $y) (exec (P0 reverse) $P $T)) (, (Reverse $y $x) (pexec (P0 reverse) $P $T)))
    //
    // (exec P1 (, (Straight $x $y) (Straight $y $z)) (, (Transitive $x $z)))
    //

    s.add_sexpr(space.as_bytes(), expr!(s, "$"), expr!(s, "_1")).unwrap();

    s.metta_calculus(100);

    let mut v = vec![];
    s.dump_sexpr(expr!(s, "$"), expr!(s, "_1"), &mut v);

    println!("out {}", String::from_utf8(v).unwrap());


}

fn process_calculus_bench(steps: usize, x: usize, y: usize) {
    let mut s = Space::new();

    // note 'idle' MM2-like statement that can be activated by moving it to the exec space
    let space_exprs = format!(r#"
(exec (IC 0 1 {})
               (, (exec (IC $x $y (S $c)) $sp $st)
                  ((exec $x) $p $t))
               (, (exec (IC $y $x $c) $sp $st)
                  (exec (R $x) $p $t)))

((exec 0)
      (, (petri (? $channel $payload $body))
         (petri (! $channel $payload)) )
      (, (petri $body)))
((exec 1)
      (, (petri (| $lprocess $rprocess)))
      (, (petri $lprocess)
         (petri $rprocess)))

(petri (? (add $ret) ((S $x) $y) (| (! (add (PN $x $y)) ($x $y))
                                    (? (PN $x $y) $z (! $ret (S $z)))  )  ))
(petri (? (add $ret) (Z $y) (! $ret $y)))
(petri (! (add result) ({} {})))
    "#, peano(steps), peano(x), peano(y));

    s.add_sexpr(space_exprs.as_bytes(), expr!(s, "$"), expr!(s, "_1")).unwrap();

    let t0 = Instant::now();
    let mcalc_steps = s.metta_calculus(1000000000000000); // big number to show the MM2 inference control working
    let elapsed = t0.elapsed();
    
    let mut v = vec![];
    // s.dump_all_sexpr(&mut v).unwrap();
    // We're only interested in the petri dish (not the state of exec), and specifically everything that was outputted `!` to `result`
    s.dump_sexpr(expr!(s, "[2] petri [3] ! result $"), expr!(s, "_1"), &mut v);
    let res = String::from_utf8(v).unwrap();

    println!("{x}+{y} ({} steps) in {} µs result: {res}", steps, elapsed.as_micros());
    assert_eq!(res, format!("{}\n", peano(x+y)));
    println!("unifications {}, instructions {}", unsafe { unifications }, unsafe { transitions });
    // (badbad)
    // 200+200 (1000 steps) in 42716559 µs
}

fn process_calculus_reverse() {
    let mut s = Space::new();

    // note 'idle' MM2-like statement that can be activated by moving it to the exec space
    const SPACE_EXPRS: &str = r#"
(exec (IC 0 1  (S (S (S (S (S (S (S (S (S (S Z)))))))))) )
               (, (exec (IC $x $y (S $c)) $sp $st)
                  ((exec $x) $p $t))
               (, (exec (IC $y $x $c) $sp $st)
                  (exec (R $x) $p $t)))

((exec 0)
      (, (petri (! $channel $payload))
         (petri (? $channel $payload $body)) )
      (, (petri $body)))
((exec 1)
      (, (petri (| $lprocess $rprocess)))
      (, (petri $lprocess)
         (petri $rprocess)))

(petri (? (add $ret) ((S $x) $y) (| (! (add (PN $x $y)) ($x $y))
                                    (? (PN $x $y) $z (! $ret (S $z)))  )  ))
(petri (? (add $ret) (Z $y) (! $ret $y)))
(petri (! (add result) ( (S (S Z)) (S (S Z)) )))
    "#;

    s.add_sexpr(SPACE_EXPRS.as_bytes(), expr!(s, "$"), expr!(s, "_1")).unwrap();

    let steps = s.metta_calculus(1000000000000000); // big number to show the MM2 inference control working

    let mut v = vec![];
    s.dump_sexpr(expr!(s, "[2] petri [3] ! result $"), expr!(s, "_1"), &mut v);
    let res = String::from_utf8(v).unwrap();

    println!("result: {res}");
    assert_eq!(res, "(S (S (S (S Z))))\n");
}

fn lookup() {
    let mut s = Space::new();

    const SPACE_EXPRS: &str = r#"
(exec 0 (, (Something (very specific))) (, MATCHED))

(Something (very specific))
    "#;

    s.add_all_sexpr(SPACE_EXPRS.as_bytes()).unwrap();

    let mut t0 = Instant::now();
    let steps = s.metta_calculus(1000000000000000);
    println!("elapsed {} steps {} size {}", t0.elapsed().as_millis(), steps, s.btm.val_count());

    let mut v = vec![];
    s.dump_all_sexpr(&mut v).unwrap();
    let res = String::from_utf8(v).unwrap();

    println!("result: {res}");
    assert!(res.contains("MATCHED\n"));
}

fn positive() {
    let mut s = Space::new();

    const SPACE_EXPRS: &str = r#"
(exec 0 (, (Something $unspecific)) (, MATCHED))

(Something (very specific))
    "#;

    s.add_all_sexpr(SPACE_EXPRS.as_bytes()).unwrap();

    let mut t0 = Instant::now();
    let steps = s.metta_calculus(1000000000000000);
    println!("elapsed {} steps {} size {}", t0.elapsed().as_millis(), steps, s.btm.val_count());

    let mut v = vec![];
    s.dump_all_sexpr(&mut v).unwrap();
    let res = String::from_utf8(v).unwrap();

    println!("result: {res}");
    assert!(res.contains("MATCHED\n"));
}

fn positive_equal() {
    let mut s = Space::new();

    const SPACE_EXPRS: &str = r#"
(exec 0 (, (Something $repeated $repeated)) (, MATCHED))

(Something (very specific) (very specific))
    "#;

    s.add_all_sexpr(SPACE_EXPRS.as_bytes()).unwrap();

    let mut t0 = Instant::now();
    let steps = s.metta_calculus(1000000000000000);
    println!("elapsed {} steps {} size {}", t0.elapsed().as_millis(), steps, s.btm.val_count());

    let mut v = vec![];
    s.dump_all_sexpr(&mut v).unwrap();
    let res = String::from_utf8(v).unwrap();

    println!("result: {res}");
    assert!(res.contains("MATCHED\n"));
}

fn negative() {
    let mut s = Space::new();

    // note 'idle' MM2-like statement that can be activated by moving it to the exec space
    const SPACE_EXPRS: &str = r#"
(exec 0 (, (Something (very specific))) (, MATCHED))

(Something $unspecific)

    "#;

    s.add_sexpr(SPACE_EXPRS.as_bytes(), expr!(s, "$"), expr!(s, "_1")).unwrap();

    let mut t0 = Instant::now();
    let steps = s.metta_calculus(1000000000000000); // big number to show the MM2 inference control working
    println!("elapsed {} steps {} size {}", t0.elapsed().as_millis(), steps, s.btm.val_count());

    let mut v = vec![];
    s.dump_all_sexpr(&mut v).unwrap();
    let res = String::from_utf8(v).unwrap();

    println!("result: {res}");
    assert!(res.contains("MATCHED\n"));
}

fn negative_equal() {
    let mut s = Space::new();

    // note 'idle' MM2-like statement that can be activated by moving it to the exec space
    const SPACE_EXPRS: &str = r#"
(exec 0 (, (Something (very specific) (very specific))) (, MATCHED))

(Something $repeated $repeated)

    "#;

    s.add_sexpr(SPACE_EXPRS.as_bytes(), expr!(s, "$"), expr!(s, "_1")).unwrap();

    let mut t0 = Instant::now();
    let steps = s.metta_calculus(1000000000000000); // big number to show the MM2 inference control working
    println!("elapsed {} steps {} size {}", t0.elapsed().as_millis(), steps, s.btm.val_count());

    let mut v = vec![];
    s.dump_all_sexpr(&mut v).unwrap();
    let res = String::from_utf8(v).unwrap();

    println!("result: {res}");
    assert!(res.contains("MATCHED\n"));
}

fn bipolar() {
    let mut s = Space::new();

    // note 'idle' MM2-like statement that can be activated by moving it to the exec space
    const SPACE_EXPRS: &str = r#"
(exec 0 (, (Something (very $unspecific))) (, MATCHED))

(Something ($unspecific specific))

    "#;

    s.add_sexpr(SPACE_EXPRS.as_bytes(), expr!(s, "$"), expr!(s, "_1")).unwrap();

    let mut t0 = Instant::now();
    let steps = s.metta_calculus(1000000000000000); // big number to show the MM2 inference control working
    println!("elapsed {} steps {} size {}", t0.elapsed().as_millis(), steps, s.btm.val_count());

    let mut v = vec![];
    s.dump_all_sexpr(&mut v).unwrap();
    let res = String::from_utf8(v).unwrap();

    println!("result: {res}");
    assert!(res.contains("MATCHED\n"));
}

fn bipolar_equal() {
    let mut s = Space::new();

    // note 'idle' MM2-like statement that can be activated by moving it to the exec space
    const SPACE_EXPRS: &str = r#"
(exec 0 (, (Something ($x Y $x Y))) (, MATCHED))

(Something (X $y X $y))

    "#;

    s.add_sexpr(SPACE_EXPRS.as_bytes(), expr!(s, "$"), expr!(s, "_1")).unwrap();

    let mut t0 = Instant::now();
    let steps = s.metta_calculus(1000000000000000); // big number to show the MM2 inference control working
    println!("elapsed {} steps {} size {}", t0.elapsed().as_millis(), steps, s.btm.val_count());

    let mut v = vec![];
    s.dump_all_sexpr(&mut v).unwrap();
    let res = String::from_utf8(v).unwrap();

    println!("result: {res}");
    assert!(res.contains("MATCHED\n"));
}

fn two_positive_equal() {
    let mut s = Space::new();

    const SPACE_EXPRS: &str = r#"
(exec 0 (, (Something $x $x) (Else $y $y)) (, MATCHED))

(Something (foo bar) (foo bar))
(Else (bar baz) (bar baz))
    "#;

    s.add_all_sexpr(SPACE_EXPRS.as_bytes()).unwrap();

    let mut t0 = Instant::now();
    let steps = s.metta_calculus(1000000000000000);
    println!("elapsed {} steps {} size {}", t0.elapsed().as_millis(), steps, s.btm.val_count());

    let mut v = vec![];
    s.dump_all_sexpr(&mut v).unwrap();
    let res = String::from_utf8(v).unwrap();

    println!("result: {res}");
    assert!(res.contains("MATCHED\n"));
}

fn two_positive_equal_crossed() {
    let mut s = Space::new();

    const SPACE_EXPRS: &str = r#"
(exec 0 (, (Something $x $y) (Else $x $y)) (, MATCHED))

(Something (foo bar) (bar baz))
(Else (foo bar) (bar baz))
    "#;

    s.add_all_sexpr(SPACE_EXPRS.as_bytes()).unwrap();

    let mut t0 = Instant::now();
    let steps = s.metta_calculus(1000000000000000);
    println!("elapsed {} steps {} size {}", t0.elapsed().as_millis(), steps, s.btm.val_count());

    let mut v = vec![];
    s.dump_all_sexpr(&mut v).unwrap();
    let res = String::from_utf8(v).unwrap();

    println!("result: {res}");
    assert!(res.contains("MATCHED\n"));
}

fn two_bipolar_equal_crossed() {
    let mut s = Space::new();

    const SPACE_EXPRS: &str = r#"
(exec 0 (, (Something $x $y) (Else $x $y)) (, (MATCHED $x $y)))

(Something (foo $x) (foo $x))
(Else ($x bar) ($x bar))
    "#;

    s.add_all_sexpr(SPACE_EXPRS.as_bytes()).unwrap();

    let mut t0 = Instant::now();
    let steps = s.metta_calculus(1000000000000000);
    println!("elapsed {} steps {} size {}", t0.elapsed().as_millis(), steps, s.btm.val_count());

    let mut v = vec![];
    s.dump_all_sexpr(&mut v).unwrap();
    let res = String::from_utf8(v).unwrap();

    println!("result: {res}");
    assert!(res.contains("(MATCHED (foo bar) (foo bar))\n"));
}

fn func_type_unification() {
    let mut s = Space::new();

    const SPACE_EXPRS: &str = r#"
(a (: $a A))
(b (: f (-> A)))
(exec 0 (, (a (: ($f) A))
           (b (: $f (-> A))) ) (, (c OK)))
    "#;

    s.add_all_sexpr(SPACE_EXPRS.as_bytes()).unwrap();

    let mut t0 = Instant::now();
    let steps = s.metta_calculus(1000000000000000);
    println!("elapsed {} steps {} size {}", t0.elapsed().as_millis(), steps, s.btm.val_count());

    let mut v = vec![];
    s.dump_all_sexpr(&mut v).unwrap();
    let res = String::from_utf8(v).unwrap();

    println!("result: {res}");
    assert!(res.contains("(c OK)\n"));
}

fn top_level_match() {
    let mut s = Space::new();

    const SPACE_EXPRS: &str = r#"
($f)
f
(exec 0 (, ($f) $f) (, OK))
    "#;

    s.add_all_sexpr(SPACE_EXPRS.as_bytes()).unwrap();

    s.btm.iter().for_each(|(p, k)| println!("{p:?}"));

    let mut t0 = Instant::now();
    let steps = s.metta_calculus(1000000000000000);
    println!("elapsed {} steps {} size {}", t0.elapsed().as_millis(), steps, s.btm.val_count());

    let mut v = vec![];
    s.dump_all_sexpr(&mut v).unwrap();
    let res = String::from_utf8(v).unwrap();

    println!("result: {res}");
    assert!(res.contains("OK\n"));
}

fn sink_two_bipolar_equal_crossed() {
    let mut s = Space::new();

    const SPACE_EXPRS: &str = r#"
(exec 0 (, (Something $x $y) (Else $x $y)) (O (+ (MATCHED $x $y))))

(Something (foo $x) (foo $x))
(Else ($x bar) ($x bar))
    "#;

    s.add_all_sexpr(SPACE_EXPRS.as_bytes()).unwrap();

    let mut t0 = Instant::now();
    let steps = s.metta_calculus(1000000000000000);
    println!("elapsed {} steps {} size {}", t0.elapsed().as_millis(), steps, s.btm.val_count());

    let mut v = vec![];
    s.dump_all_sexpr(&mut v).unwrap();
    let res = String::from_utf8(v).unwrap();

    println!("result: {res}");
    assert!(res.contains("(MATCHED (foo bar) (foo bar))\n"));
}

fn sink_two_positive_equal_crossed() {
    let mut s = Space::new();

    const SPACE_EXPRS: &str = r#"
(exec 0 (, (Something $x $y) (Else $x $y)) (O (+ MATCHED) (- (Something $x $y))))

(Something (foo bar) (bar baz))
(Else (foo bar) (bar baz))
    "#;

    s.add_all_sexpr(SPACE_EXPRS.as_bytes()).unwrap();

    let mut t0 = Instant::now();
    let steps = s.metta_calculus(1000000000000000);
    println!("elapsed {} steps {} size {}", t0.elapsed().as_millis(), steps, s.btm.val_count());

    let mut v = vec![];
    s.dump_all_sexpr(&mut v).unwrap();
    let res = String::from_utf8(v).unwrap();

    println!("result: {res}");
    assert!(res.contains("MATCHED\n"));
    assert!(!res.contains("(Something (foo bar) (bar baz))\n"));
}

fn sink_add_remove() {
    let mut s = Space::new();

    const SPACE_EXPRS: &str = r#"
A
(exec a (, A) (O (- A) (+ B)))
    "#;

    s.add_all_sexpr(SPACE_EXPRS.as_bytes()).unwrap();

    let mut t0 = Instant::now();
    let steps = s.metta_calculus(1000000000000000);
    println!("elapsed {} steps {} size {}", t0.elapsed().as_millis(), steps, s.btm.val_count());

    let mut v = vec![];
    s.dump_all_sexpr(&mut v).unwrap();
    let res = String::from_utf8(v).unwrap();

    println!("result: {res}");
    assert!(!res.contains("A\n"));
    assert!(res.contains("B\n"));
}

fn sink_add_remove_var() {
    let mut s = Space::new();

    const SPACE_EXPRS: &str = r#"
(foo a)
(exec 0
  (, (foo $x))
  (O (- (foo $x))
     (+ (bar $x))))
    "#;

<<<<<<< HEAD
    s.add_all_sexpr(SPACE_EXPRS.as_bytes()).unwrap();
=======
    s.load_all_sexpr(SPACE_EXPRS.as_bytes()).unwrap();
>>>>>>> 5058f564

    let mut t0 = Instant::now();
    let steps = s.metta_calculus(1000000000000000);
    println!("elapsed {} steps {} size {}", t0.elapsed().as_millis(), steps, s.btm.val_count());

    let mut v = vec![];
    s.dump_all_sexpr(&mut v).unwrap();
    let res = String::from_utf8(v).unwrap();

    println!("result: {res}");
    assert!(!res.contains("(foo a)\n"));
    assert!(res.contains("(bar a)\n"));
}

fn sink_odd_even_sort() {
    let mut s = Space::new();
    const SPACE_EXPRS: &str = r#"
(lt A B) (lt A C) (lt A D) (lt A E) (lt B C) (lt B D) (lt B E) (lt C D) (lt C E) (lt D E)
(succ 0 1) (succ 1 2) (succ 2 3) (succ 3 4) (succ 4 5)
(parity 0 even) (parity 1 odd) (parity 2 even) (parity 3 odd) (parity 4 even)

(A 0 B)
(A 1 A)
(A 2 E)
(A 3 C)
(A 4 D)

((phase $p)  (, (parity $i $p) (succ $i $si) (A $i $e) (A $si $se) (lt $se $e))
             (O (- (A $i $e)) (- (A $si $se)) (+ (A $i $se)) (+ (A $si $e))))
(phase 0 odd) (phase 1 even)
(exec repeat (, (A $k $_) (phase $kp $phase) ((phase $phase) $p0 $t0))
             (, (exec ($k $kp) $p0 $t0)))
    "#;

<<<<<<< HEAD
    // let mut SUCCS: String = (0..5).map(|x| format!("(succ {x} {})\n", x+1)).collect();
    // s.add_all_sexpr(SUCCS.as_bytes()).unwrap();
    // let mut PARITY: String = (0..5).map(|x| format!("(parity {x} {})\n", if x % 2 == 0 { "even" } else { "odd" })).collect();
    // s.add_all_sexpr(PARITY.as_bytes()).unwrap();
    // let mut ORDER: String = (b'A'..=b'E').flat_map(|x| (b'A'..x).map(move |y| format!("(lt {} {})\n", y as char, x as char))).collect();
    // s.add_all_sexpr(ORDER.as_bytes()).unwrap();

    s.add_all_sexpr(SPACE_EXPRS.as_bytes()).unwrap();
=======
    s.load_all_sexpr(SPACE_EXPRS.as_bytes()).unwrap();
>>>>>>> 5058f564

    let mut t0 = Instant::now();
    let steps = s.metta_calculus(1000000000000000);
    println!("elapsed {} steps {} size {}", t0.elapsed().as_millis(), steps, s.btm.val_count());

    let mut v = vec![];
    // s.dump_all_sexpr(&mut v).unwrap();
    s.dump_sexpr(expr!(s, "[3] A $ $"), expr!(s, "_2"), &mut v);
    let res = String::from_utf8(v).unwrap();

    println!("result:\n{res}");
    assert_eq!(res, "A\nB\nC\nD\nE\n");
}

fn sink_head() {
    let mut s = Space::new();

    const SPACE_EXPRS: &str = r#"
(foo 1) (foo 2) (foo 3)
(bar x) (bar y)
(baz P) (baz Q) (baz R)
(exec 0 (, (foo $x) (bar $y) (baz $z)) (O (head 7 (cux $z $y $x))))
    "#;

    s.add_all_sexpr(SPACE_EXPRS.as_bytes()).unwrap();

    let mut t0 = Instant::now();
    let steps = s.metta_calculus(1000000000000000);
    println!("elapsed {} steps {} size {}", t0.elapsed().as_millis(), steps, s.btm.val_count());

    let mut v = vec![];
    s.dump_sexpr(expr!(s, "[4] cux $ $ $"), expr!(s, "[3] _3 _2 _1"), &mut v);
    // s.dump_all_sexpr(&mut v).unwrap();
    let res = String::from_utf8(v).unwrap();

    println!("result: {res}");
    assert_eq!(res, "(1 x P)\n(2 x P)\n(3 x P)\n(1 y P)\n(2 y P)\n(3 y P)\n(1 x Q)\n")
}

fn sink_count_literal() {
    let mut s = Space::new();

    const SPACE_EXPRS: &str = r#"
(foo 1) (foo 2) (foo 3)
(bar x) (bar y)
(baz P) (baz Q) (baz R)
(exec 0 (, (foo $x) (bar $y) (baz $z)) (O (count (all eighteen) 18 (cux $z $y $x))))
(exec 0 (, (foo $x) (bar $y) (baz $z)) (O (count (all sixteen) 16 (cux $z $y $x))))
    "#;

    s.add_all_sexpr(SPACE_EXPRS.as_bytes()).unwrap();

    let mut t0 = Instant::now();
    let steps = s.metta_calculus(1000000000000000);
    println!("elapsed {} steps {} size {}", t0.elapsed().as_millis(), steps, s.btm.val_count());

    let mut v = vec![];
    s.dump_sexpr(expr!(s, "[2] all $"), expr!(s, "_1"), &mut v);
    // s.dump_all_sexpr(&mut v).unwrap();
    let res = String::from_utf8(v).unwrap();

    println!("result: {res}");
    assert_eq!(res, "eighteen\n")
}

fn sink_count_constant() {
    let mut s = Space::new();

    const SPACE_EXPRS: &str = r#"
(foo 1) (foo 2) (foo 3)
(bar x) (bar y)
(baz P) (baz Q) (baz R)
(exec 0 (, (foo $x) (bar $y) (baz $z)) (O (count (all stupid) $k (cux $z $y $x))))
    "#;

    s.add_all_sexpr(SPACE_EXPRS.as_bytes()).unwrap();

    let mut t0 = Instant::now();
    let steps = s.metta_calculus(1000000000000000);
    println!("elapsed {} steps {} size {}", t0.elapsed().as_millis(), steps, s.btm.val_count());

    let mut v = vec![];
    s.dump_sexpr(expr!(s, "[2] all $"), expr!(s, "_1"), &mut v);
    s.dump_all_sexpr(&mut v).unwrap();
    let res = String::from_utf8(v).unwrap();

    println!("result: {res}");
    assert_eq!(res, "stupid\n")
}

fn sink_wasm_add() {
    let mut s = Space::new();

    const SPACE_EXPRS: &str = r#"
(wasm add
    (if (i32.and (i32.and
            (i32.eq (i32.load8_u 0 (i32.const 0)) (i32.const 0x02))
            (i32.eq (i32.load8_u 0 (i32.const 1)) (i32.const 0xc4)))
            (i32.eq (i32.load8_u 0 (i32.const 6)) (i32.const 0xc4)))
      (then
        (i32.store 1 (i32.const 0) (i32.const 0xc4))
        (i32.store 1 (i32.const 1) (call 0 (i32.add
            (call 0 (i32.load 0 (i32.const 2)))
            (call 0 (i32.load 0 (i32.const 7))))))
      )
      (else unreachable)
    )
)

(exec 0 (, (wasm add $f)) (,
  (exec 1 (, (xs $i $x) (ys $i $y))
          (O (wasm $f ($x $y))))
))
    "#; // (zs $i $z) $z
    let nargs = 1_000_000;
    s.add_all_sexpr(SPACE_EXPRS.as_bytes()).unwrap();
    let mut args = vec![];
    let options = ["x", "y"];
    for (k, a) in options.iter().enumerate() {
        for i in 0i32..nargs {
            let mut e = vec![item_byte(Tag::Arity(3)), item_byte(Tag::SymbolSize(2)), a.as_bytes()[0], b's'];
            let is = i.to_string();
            e.push(item_byte(Tag::SymbolSize(is.len() as _)));
            e.extend_from_slice(is.as_bytes());
            e.push(item_byte(Tag::SymbolSize(4)));
            e.extend_from_slice(((options.len() as i32)*i + (k as i32)).to_be_bytes().as_slice());
            s.btm.insert(&e[..], ());
        }
    }
    s.add_all_sexpr(&args[..]).unwrap();

    let mut t0 = Instant::now();
    let steps = s.metta_calculus(1);
    println!("elapsed {} steps {} size {}", t0.elapsed().as_millis(), steps, s.btm.val_count());

    // let mut v = vec![];
    // s.dump_sexpr(expr!(s, "[4] cux $ $ $"), expr!(s, "[3] _3 _2 _1"), &mut v);
    // s.dump_all_sexpr(&mut v).unwrap();
    // let res = String::from_utf8(v).unwrap();

    // println!("result: {res}");
    // assert_eq!(res, "(1 x P)\n(2 x P)\n(3 x P)\n(1 y P)\n(2 y P)\n(3 y P)\n(1 x Q)\n")
}

fn bench_sink_odd_even_sort(elements: usize) {
    let mut s = Space::new();
    const SPACE_EXPRS: &str = r#"
((phase $p)  (, (parity $i $p) (succ $i $si) (A $i $e) (A $si $se) (lt $se $e))
             (O (- (A $i $e)) (- (A $si $se)) (+ (A $i $se)) (+ (A $si $e))))
(phase 0 odd) (phase 1 even)
(exec repeat (, (A $k $_) (phase $kp $phase) ((phase $phase) $p0 $t0))
             (, (exec ($k $kp) $p0 $t0)))
    "#;
    let mut arr: Vec<_> = (0..elements).map(|i| { let mut hs = std::hash::DefaultHasher::new(); i.hash(&mut hs); base64::engine::general_purpose::STANDARD_NO_PAD.encode((hs.finish() as u32).to_be_bytes()) }).collect();
    let mut ARRAY: String = (0..elements).map(|x| format!("(A {x} {})\n", arr[x])).collect();
    // println!("array {ARRAY}");
    s.load_all_sexpr(ARRAY.as_bytes()).unwrap();
    let mut SUCCS: String = (0..elements).map(|x| format!("(succ {x} {})\n", x+1)).collect();
    s.load_all_sexpr(SUCCS.as_bytes()).unwrap();
    let mut PARITY: String = (0..elements).map(|x| format!("(parity {x} {})\n", if x % 2 == 0 { "even" } else { "odd" })).collect();
    s.load_all_sexpr(PARITY.as_bytes()).unwrap();
    arr.sort();
    let arr_ptr = &arr;
    let mut ORDER: String = (0..elements).flat_map(|x| (0..x).map(move |y| format!("(lt {} {})\n", arr_ptr[y], arr_ptr[x]))).collect();
    s.load_all_sexpr(ORDER.as_bytes()).unwrap();
    s.load_all_sexpr(SPACE_EXPRS.as_bytes()).unwrap();

    let mut t0 = Instant::now();
    let steps = s.metta_calculus(1000000000000000);
    println!("elapsed {} steps {} size {}", t0.elapsed().as_millis(), steps, s.btm.val_count());

    let mut v = vec![];
    // s.dump_all_sexpr(&mut v).unwrap();
    s.dump_sexpr(expr!(s, "[3] A $ $"), expr!(s, "_2"), &mut v);
    let res = String::from_utf8(v).unwrap();

    // println!("result:\n{res}");
    assert_eq!(res[..res.len()-1], arr.iter().map(|i| i.to_string()).join("\n"));
}


fn logic_query() {
    let mut s = Space::new();

    const SPACE_EXPRS: &str = r#"
(exec 0 (, (axiom $x) (axiom $x)) (, (combined $x)))
(exec 0 (, (axiom (= $lhs $rhs)) (axiom (= $rhs $lhs))) (, (reversed $lhs $rhs)))
    "#;

    const AXIOM_EXPRS: &str = r#"
(= (L $x $y $z) (R $x $y $z))
(= (L 1 $x $y) (R 1 $x $y))
(= (R $x (L $x $y $z) $w) $x)
(= (R $x (R $x $y $z) $w) $x)
(= (R $x (L $x $y $z) $x) (L $x (L $x $y $z) $x))
(= (L $x $y (\ $y $z)) (L $x $y $z))
(= (L $x $y (* $z $y)) (L $x $y $z))
(= (L $x $y (\ $z 1)) (L $x $z $y))
(= (L $x $y (\ $z $y)) (L $x $z $y))
(= (L $x 1 (\ $y 1)) (L $x $y 1))
(= (T $x (L $x $y $z)) $x)
(= (T $x (R $x $y $z)) $x)
(= (T $x (a $x $y $z)) $x)
(= (T $x (\ (a $x $y $z) $w)) (T $x $w))
(= (T $x (* $y $y)) (T $x (\ (a $x $z $w) (* $y $y))))
(= (R (/ 1 $x) $x (\ $x 1)) (\ $x 1))
(= (\ $x 1) (/ 1 (L $x $x (\ $x 1))))
(= (L $x $x $x) (* (K $x (\ $x 1)) $x))
    "#;

    s.add_all_sexpr(SPACE_EXPRS.as_bytes()).unwrap();
    s.add_sexpr(AXIOM_EXPRS.as_bytes(),expr!(s, "$"), expr!(s, "[2] axiom _1")).unwrap();

    let steps = s.metta_calculus(1000000000000000);

    assert_eq!(s.btm.val_count(), 79);
}

fn bc0() {
    let mut s = Space::new();

    const SPACE_EXPRS: &str = r#"
    ((step base)
      (, (goal (: $proof $conclusion)) (kb (: $proof $conclusion)))
      (, (ev (: $proof $conclusion) ) ))

    ((step abs)
      (, (goal (: $proof $conclusion)))
      (, (goal (: $lhs (-> $synth $conclusion)) ) ))

    ((step rev)
      (, (ev (: $lhs (-> $a $r)))  (goal (: $k $r)) )
      (, (goal (: $rhs $a) ) ))

    ((step app)
      (, (ev (: $lhs (-> $a $r)))  (ev (: $rhs $a))  )
      (, (ev (: (@ $lhs $rhs) $r) ) ))

    (exec zealous
            (, ((step $x) $p0 $t0)
               (exec zealous $p1 $t1) )
            (, (exec $x $p0 $t0)
               (exec zealous $p1 $t1) ))
    "#;

    const KB_EXPRS: &str = r#"
    (kb (: a A))
    (kb (: ab (R A B)))
    (kb (: bc (R B C)))
    (kb (: MP (-> (R $p $q) (-> $p $q))))

    (goal (: $proof C))
    "#;

    s.add_all_sexpr(SPACE_EXPRS.as_bytes()).unwrap();
    s.add_all_sexpr(KB_EXPRS.as_bytes()).unwrap();

    let mut t0 = Instant::now();
    let steps = s.metta_calculus(50);
    println!("elapsed {} steps {} size {}", t0.elapsed().as_millis(), steps, s.btm.val_count());

    let mut v = vec![];
    s.dump_all_sexpr(&mut v).unwrap();
    let res = String::from_utf8(v).unwrap();

    println!("result: {res}");
    assert!(res.contains("(ev (: (@ (@ MP bc) (@ (@ MP ab) a)) C))\n"));
}

fn bc1() {
    let mut s = Space::new();

    const SPACE_EXPRS: &str = r#"
    ((step base)
      (, (goal (: $proof $conclusion)) (kb (: $proof $conclusion)))
      (, (ev (: $proof $conclusion) ) ))

    ((step rec)
      (, (goal (: (@ $lhs $rhs) $conclusion)))
      (, (goal (: $lhs (-> $synth $conclusion))) (goal (: $rhs $synth))))

    ((step app)
      (, (ev (: $lhs (-> $a $r)))  (ev (: $rhs $a))  )
      (, (ev (: (@ $lhs $rhs) $r) ) ))

    (exec zealous
            (, ((step $x) $p0 $t0)
               (exec zealous $p1 $t1) )
            (, (exec $x $p0 $t0)
               (exec zealous $p1 $t1) ))
    "#;

    const KB_EXPRS: &str = r#"
    (kb (: a A))
    (kb (: ab (R A B)))
    (kb (: bc (R B C)))
    (kb (: cd (R C D)))
    (kb (: MP (-> (R $p $q) (-> $p $q))))

    (goal (: $proof C))
    "#;

    s.add_all_sexpr(SPACE_EXPRS.as_bytes()).unwrap();
    s.add_all_sexpr(KB_EXPRS.as_bytes()).unwrap();

    let mut t0 = Instant::now();
    let steps = s.metta_calculus(100);
    println!("elapsed {} steps {} size {}", t0.elapsed().as_millis(), steps, s.btm.val_count());

    let mut v = vec![];
    s.dump_all_sexpr(&mut v).unwrap();
    let res = String::from_utf8(v).unwrap();

    println!("result: {res}");
    assert!(res.contains("(ev (: (@ (@ MP cd) (@ (@ MP bc) (@ (@ MP ab) a))) D))\n"));
}

fn bc2() {
    let mut s = Space::new();

    /*
    ((step rec)
      (, (goal (: (@ $lhs $rhs) $conclusion)))
      (, (goal (: $lhs (-> $synth $conclusion))) (goal (: $rhs $synth))))

    ((step rec2)
      (, (goal (: (@ $f $a $b) $conclusion)))
      (, (goal (: $f (-> $syntha $synthb $conclusion))) (goal (: $a $syntha)) (goal (: $b $synthb)) ))
    
     */
    const SPACE_EXPRS: &str = r#"
    ((step base)
      (, (goal (: $proof $conclusion)) (kb (: $proof $conclusion)))
      (, (ev (: $proof $conclusion) ) ))

    ((step abs)
      (, (goal (: $proof $conclusion)))
      (, (goal (: $lhs (-> $synth $conclusion)) ) ))

    ((step rev)
      (, (ev (: $lhs (-> $a $r)))  (goal (: $k $r)) )
      (, (goal (: $rhs $a) ) ))

    ((step abs2)
      (, (goal (: $proof $conclusion)))
      (, (goal (: $lhs (-> $syntha $synthb $conclusion)) ) ))

    ((step rev2)
      (, (ev (: $lhs (-> $a $b $r)))  (goal (: $k $r)) )
      (, (goal (: $ap $a)) (goal (: $bp $b)) ))

    ((step app)
      (, (ev (: $lhs (-> $a $r)))  (ev (: $rhs $a))  )
      (, (ev (: (@ $lhs $rhs) $r) ) ))
      
    ((step app2)
      (, (ev (: $f (-> $a $b $r)))  (ev (: $ap $a)) (ev (: $bp $b))  )
      (, (ev (: (@ $f $ap $bp) $r) ) ))

    (exec zealous
            (, ((step $x) $p0 $t0)
               (exec zealous $p1 $t1) )
            (, (exec $x $p0 $t0)
               (exec zealous $p1 $t1) ))
    "#;

    const KB_EXPRS: &str = r#"
    (kb (: ax-mp (-> $𝜑 (→ $𝜑 $𝜓) $𝜓)))
    (kb (: ax-1 (→ $𝜑 (→ $𝜓 $𝜑))))
    (kb (: ax-2 (→ (→ $𝜑 (→ $𝜓 $𝜒)) (→ (→ $𝜑 $𝜓) (→ $𝜑 $𝜒)))))
    (kb (: ax-3 (→ (→ (¬ $𝜑) (¬ $𝜓)) (→ $𝜓 $𝜑))))

    (kb (: mp2b.1 𝜑))
    (kb (: mp2b.2 (→ 𝜑 𝜓)))
    (kb (: mp2b.3 (→ 𝜓 𝜒)))

    (goal (: $proof 𝜒))
    "#;

    s.add_all_sexpr(SPACE_EXPRS.as_bytes()).unwrap();
    s.add_all_sexpr(KB_EXPRS.as_bytes()).unwrap();

    let mut t0 = Instant::now();
    let steps = s.metta_calculus(30);
    println!("elapsed {} steps {} size {}", t0.elapsed().as_millis(), steps, s.btm.val_count());

    let mut v = vec![];
    // s.dump_all_sexpr(&mut v).unwrap();
    s.dump_sexpr(expr!(s, "[2] ev [3] : $ 𝜒"), expr!(s, "_1"), &mut v);
    let res = String::from_utf8(v).unwrap();

    println!("proof of 𝜒: {res}");
    assert!(res.contains("(@ ax-mp (@ ax-mp mp2b.1 mp2b.2) mp2b.3)\n"));
}

fn bc3() {
    let mut s = Space::new();

    const SPACE_EXPRS: &str = r#"
    ((step (0 base) $ts)
      (, (goal $ts (: $proof $conclusion)) (kb (: $proof $conclusion)))
      (, (ev (: $proof $conclusion) ) ))

    ((step (1 abs) $ts)
      (, (goal $k (: $proof $conclusion)))
      (, (goal (S $ts) (: $lhs (-> $synth $conclusion)) ) ))

    ((step (2 rev) $ts)
      (, (ev (: $lhs (-> $a $r)))  (goal $k (: $k $r)) )
      (, (goal (S $ts) (: $rhs $a) ) ))

    ((step (3 app) $ts)
      (, (ev (: $lhs (-> $a $r)))  (ev (: $rhs $a))  )
      (, (ev (: (@ $lhs $rhs) $r) ) ))

    (exec (clocked Z)
            (, ((step $x $ts) $p0 $t0)
               (exec (clocked $ts) $p1 $t1) )
            (, (exec (a $x) $p0 $t0)
               (exec (clocked (S $ts)) $p1 $t1) ))
    "#;

    const KB_EXPRS: &str = r#"
    (kb (: a A))
    (kb (: ab (R A B)))
    (kb (: bc (R B C)))
    (kb (: MP (-> (R $p $q) (-> $p $q))))

    (goal Z (: $proof C))
    "#;


    // (kb (: a A))
    //     (kb (: ab (-> A B)))
    //
    //     (goal Z (: $proof B))


    // (kb (: b B))
    //     (kb (: ab_c (-> A (-> B C))))
    //     (kb (: uncurry (-> (-> $a (-> $b $c)) (-> (* $a $b) $c))))
    // (kb (: sym (-> (* $a $b) (* $b $a))))
    // (kb (: . (-> (-> $b $c) (-> (-> $a $b) (-> $a $c)))))
    // (kb (: curry (-> (-> (* $a $b) $c) (-> $a (-> $b $c)))))
    //
    // (goal Z (: $proof (-> A C)))


    // P1:  (exec $p (, pat) (, (- temp) (+ x)))
    // add subtracts to SUB space, and remove them at the end
    // could not remove patterns under bindings
    // P2:  (exec $p (, (take pat) ) (, temp x)
    // only remove original patterns
    // P3:  (exec $p (, pat ) (, (subtract pat) (subtract temp)) (, temp x)
    //

    s.add_all_sexpr(SPACE_EXPRS.as_bytes()).unwrap();
    s.add_all_sexpr(KB_EXPRS.as_bytes()).unwrap();


    // let mut t0 = Instant::now();
    // println!("elapsed {} steps {} size {}", t0.elapsed().as_millis(), steps, s.btm.val_count());

    let mut t0 = Instant::now();
    let steps = s.metta_calculus(60);
    println!("elapsed {} steps {} size {}", t0.elapsed().as_millis(), steps, s.btm.val_count());

    let mut v = vec![];
    // s.dump_all_sexpr(&mut v).unwrap();
    s.dump_sexpr(expr!(s, "[2] ev [3] : $ C"), expr!(s, "_1"), &mut v);
    let res = String::from_utf8(v).unwrap();

    println!("proof: {res}");


    // for i in 0..14 {
    //     println!("GEN {i}");
    //     let steps = s.metta_calculus(1);
    //     let mut v = vec![];
    //     s.dump_all_sexpr(&mut v).unwrap();
    //     // s.dump_sexpr(expr!(s, "[2] ev [3] : $ C"), expr!(s, "_1"), &mut v).unwrap();
    //     let res = String::from_utf8(v).unwrap();
    //
    //     println!("result: {res}");
    //
    // }

    // assert!(res.contains("(@ (@ . (@ uncurry ab_c)) (@ (@ curry sym) b))\n"));
}

fn bench_cm0(to_copy: usize) {
    let mut s = Space::new();
    
    // Follow along https://en.wikipedia.org/wiki/Counter_machine#Program
    
    // non-peano csv version see cm1
    /*
    s.load_csv(INSTRS_CSV.as_bytes(), expr!(s, "$"), expr!(s, "[2] program _1"), b',').unwrap();
    s.load_csv(REGS_CSV.as_bytes(), expr!(s, "[2] $ $"), expr!(s, "[3] state 0 [3] REG _1 _2"), b',').unwrap();
    JZ,2,5\nDEC,2,2INC,3,3\nINC,1,4\nJZ,0,0\nJZ,1,9\nDEC,1,7\nINC,2,8\nJZ,0,5\nH,0,0
     */
    let SPACE_MACHINE = format!(r#"
    (program Z (JZ 2 (S (S (S (S (S Z))))) ))
    (program (S Z) (DEC 2))
    (program (S (S Z)) (INC 3))
    (program (S (S (S Z))) (INC 1))
    (program (S (S (S (S Z)))) (JZ 0 Z))
    (program (S (S (S (S (S Z))))) (JZ 1 (S (S (S (S (S (S (S (S (S Z)))))))))))
    (program (S (S (S (S (S (S Z)))))) (DEC 1))
    (program (S (S (S (S (S (S (S Z))))))) (INC 2))
    (program (S (S (S (S (S (S (S (S Z)))))))) (JZ 0 (S (S (S (S (S Z)))))))
    (program (S (S (S (S (S (S (S (S (S Z))))))))) H)
    (state Z (REG 0 Z))
    (state Z (REG 1 Z))
    (state Z (REG 2 {}))
    (state Z (REG 3 Z))
    (state Z (REG 4 Z))
    (state Z (IC Z))
    (if (S $n) $x $y $x)
    (if Z $x $y $y)
    (0 != 1) (0 != 2) (0 != 3) (0 != 4)
    (1 != 0) (1 != 2) (1 != 3) (1 != 4)
    (2 != 1) (2 != 0) (2 != 3) (2 != 4)
    (3 != 1) (3 != 2) (3 != 0) (3 != 4)
    (4 != 1) (4 != 2) (4 != 0) (4 != 3)

    ((step JZ $ts)
      (, (state $ts (IC $i)) (program $i (JZ $r $j)) (state $ts (REG $r $v)) (if $v (S $i) $j $ni) (state $ts (REG $k $kv)))
      (, (state (S $ts) (IC $ni)) (state (S $ts) (REG $k $kv))))

    ((step INC $ts)
      (, (state $ts (IC $i)) (program $i (INC $r)) (state $ts (REG $r $v)) ($r != $o) (state $ts (REG $o $ov)))
      (, (state (S $ts) (IC (S $i))) (state (S $ts) (REG $r (S $v))) (state (S $ts) (REG $o $ov))))

    ((step DEC $ts)
      (, (state $ts (IC $i)) (program $i (DEC $r)) (state $ts (REG $r (S $v))) ($r != $o) (state $ts (REG $o $ov)))
      (, (state (S $ts) (IC (S $i))) (state (S $ts) (REG $r $v)) (state (S $ts) (REG $o $ov))))  

    (exec (clocked Z)
            (, (exec (clocked $ts) $p1 $t1) 
               (state $ts (IC $_))
               ((step $k $ts) $p0 $t0))
            (, (exec ($k $ts) $p0 $t0)
               (exec (clocked (S $ts)) $p1 $t1)))
    "#, peano(to_copy));

    s.add_all_sexpr(SPACE_MACHINE.as_bytes()).unwrap();

    let mut t0 = Instant::now();
    let steps = s.metta_calculus(1000000000000000);
    println!("elapsed {} steps {} size {}", t0.elapsed().as_millis(), steps, s.btm.val_count());

    let mut v_ts = vec![];
    s.dump_sexpr(expr!(s, "[3] state $ $"), expr!(s, "_1"), &mut v_ts);
    let last_ts_tmp = String::from_utf8(v_ts).unwrap(); 
    let last_ts = last_ts_tmp.split("\n").max_by_key(|x| x.len()).unwrap();
    let mut v = vec![];
    // s.dump_all_sexpr(&mut v).unwrap();
    s.dump_sexpr(expr!(s, "[3] state $ [3] REG 3 $"), expr!(s, "[2] _1 _2"), &mut v);
    let res = String::from_utf8(v).unwrap();
    
    // println!("{res}");
    assert!(res.contains(format!("({} {})", last_ts, peano(to_copy)).as_str()));
}

/*fn match_case() {
    let mut s = Space::new();

    const SPACE_EXPRS: &str = r#"
(unify $x $x)

(exec 0
      (, (Apply $x)
         (Match $c $p $t))
      (, (exec (M $c)
               (, (unify $x $p) (exec (M $c) $Mp $Mt))
               (, (res $t)
                  (- (exec (M $c) $Mp $Mt)) ))))

(Match 0 (foo $x) (Inner Foo $x))
(Match 1 (bar $x) (Inner Bar $x))
(Match 2 $x (Fallback $x))

(Apply (foo $x))
    "#;

    s.add_all_sexpr(SPACE_EXPRS.as_bytes()).unwrap();

    let mut t0 = Instant::now();
    let steps = s.metta_calculus(1000000000000000);
    println!("elapsed {} steps {} size {}", t0.elapsed().as_millis(), steps, s.btm.val_count());

    let mut v = vec![];
    s.dump_all_sexpr(&mut v).unwrap();
    let res = String::from_utf8(v).unwrap();

    println!("result: {res}");
}*/

fn lens_aunt() {
    let mut s = Space::new();
    /*
    Tom x Pam
     |   \
    Liz  Bob
         / \
      Ann   Pat
             |
            Jim
     */
    let SPACE = r#"
    (exec QA (, (aunt $xc $x $y $yt) (data $xc) (exec QA $P $T)
                (parent $p $x) (parent $gp $p) (parent $gp $y)
                (female $y) ($p != $y))
             (, (data $yt) (exec QA $P $T)))

    (data (poi Jim)) (data (poi Ann))
    (aunt (poi $x) $x $y (result ($y aunt of $x)))

    (parent Tom Bob)
    (parent Pam Bob)
    (parent Tom Liz)
    (parent Bob Ann)
    (parent Bob Pat)
    (parent Pat Jim)
    (female Pam) (female Liz) (female Pat) (female Ann)
    (male Tom) (male Bob) (male Jim)

    (Pam == Pam) (Pam != Liz) (Pam != Pat) (Pam != Ann) (Pam != Tom) (Pam != Bob) (Pam != Jim)
    (Liz != Pam) (Liz == Liz) (Liz != Pat) (Liz != Ann) (Liz != Tom) (Liz != Bob) (Liz != Jim)
    (Pat != Pam) (Pat != Liz) (Pat == Pat) (Pat != Ann) (Pat != Tom) (Pat != Bob) (Pat != Jim)
    (Ann != Pam) (Ann != Liz) (Ann != Pat) (Ann == Ann) (Ann != Tom) (Ann != Bob) (Ann != Jim)
    (Tom != Pam) (Tom != Liz) (Tom != Pat) (Tom != Ann) (Tom == Tom) (Tom != Bob) (Tom != Jim)
    (Bob != Pam) (Bob != Liz) (Bob != Pat) (Bob != Ann) (Bob != Tom) (Bob == Bob) (Bob != Jim)
    (Jim != Pam) (Jim != Liz) (Jim != Pat) (Jim != Ann) (Jim != Tom) (Jim != Bob) (Jim == Jim)
    "#;

    s.add_all_sexpr(SPACE.as_bytes()).unwrap();

    let mut t0 = Instant::now();
    let steps = s.metta_calculus(1);
    println!("elapsed {} steps {} size {}", t0.elapsed().as_millis(), steps, s.btm.val_count());

    let mut v = vec![];
    // s.dump_all_sexpr(&mut v).unwrap();
    s.dump_sexpr(expr!(s, "[2] data [2] result $"), expr!(s, "_1"), &mut v);
    let res = String::from_utf8(v).unwrap();

    println!("{res}");
    assert_eq!(res, "(Ann aunt of Jim)\n(Liz aunt of Ann)\n");
}

fn lens_composition() {
    let mut s = Space::new();

    let SPACE = r#"
    (exec LC (, (compose $l0 $l1)
                (lens ($l0 $xc0 $x0 $y0 $yt0))
                (lens ($l1 $x0 $x1 $y1 $y0)) )
             (, (lens (($l0 o $l1) $xc0 $x1 $y1 $yt0))))

    (lens (aunt (poi $x) $x $y (result ($y aunt of $x))))
    (lens (ns (users (adam (experiments $x))) $x $y (users (adam (experiments $y)))))
    (compose ns aunt)
    "#;

    s.add_all_sexpr(SPACE.as_bytes()).unwrap();

    let mut t0 = Instant::now();
    let steps = s.metta_calculus(1);
    println!("elapsed {} steps {} size {}", t0.elapsed().as_millis(), steps, s.btm.val_count());

    let mut v = vec![];
    s.dump_all_sexpr(&mut v).unwrap();
    let res = String::from_utf8(v).unwrap();

    println!("{res}");
    assert!(res.contains("(lens ((ns o aunt) (users (adam (experiments (poi $a)))) $a $b (users (adam (experiments (result ($b aunt of $a)))))))"));
}

fn bench_transitive_no_unify(nnodes: usize, nedges: usize) {
    use rand::{rngs::StdRng, SeedableRng, Rng};
    let mut rng = StdRng::from_seed([0; 32]);
    let mut s = Space::new();

    let mut edges = String::new();

    for k in 0..nedges {
        let i = rng.random_range(0..nnodes);
        let j = rng.random_range(0..nnodes);
        edges.push_str(format!("(edge {i} {j})\n").as_str());
    }

    s.add_all_sexpr(edges.as_bytes()).unwrap();
    println!("constructed {} nodes {} edges", nnodes, nedges);

    let t0 = Instant::now();
    s.interpret(expr!(s, "[4] exec 0 [3] , [3] edge $ $ [3] edge _2 $ [2] , [3] trans _1 _3"));
    println!("trans elapsed {} µs", t0.elapsed().as_micros());

    let t1 = Instant::now();
    s.interpret(expr!(s, "[4] exec 0 [4] , [3] edge $ $ [3] edge _2 $ [3] edge _1 _3 [2] , [4] dtrans _1 _2 _3"));
    println!("detect trans elapsed {} µs", t1.elapsed().as_micros());


    let mut v = vec![];
    s.dump_sexpr(expr!(s, "[3] trans $ $"), expr!(s, "[2] _1 _2"), &mut v);
    let ntrans: usize = v.iter().map(|c| if *c == b'\n' { 1 } else { 0 }).sum();
    v.clear();
    s.dump_sexpr(expr!(s, "[4] dtrans $ $ $"), expr!(s, "[3] _1 _2 _3"), &mut v);
    let ndtrans: usize = v.iter().map(|c| if *c == b'\n' { 1 } else { 0 }).sum();
    println!("trans {} detected trans {}", ntrans, ndtrans);

    // (badbad)
    // constructed 50000 nodes 1000000 edges
    // trans elapsed 17391765 µs
    // detect trans elapsed 11928710 µs
    // trans 19917429 detected trans 8716
}


fn bench_clique_no_unify(nnodes: usize, nedges: usize, max_clique: usize) {
    fn binom_as_f64(n: u64, k: u64) -> f64 {
        if k > n { return 0.0; }
        let k = std::cmp::min(k, n - k);
        let mut res = 1.0f64;
        for i in 1..=k {
            res *= (n - k + i) as f64;
            res /= i as f64;
        }
        res
    }

    fn expected_fraction_kclique_gne(n: u64, e: u64, k: u64) -> f64 {
        assert!(n >= 2, "n >= 2");
        let m = n * (n - 1) / 2; // total possible edges
        assert!(e <= m, "E must be <= C(n,2)");
        let kk = k * (k - 1) / 2; // number of edges inside a k-clique
        if kk == 0 { return 1.0; } // k=0 or 1
        if e < kk { return 0.0; }  // not enough edges to cover a clique
        let mut num = 1.0f64;
        let mut den = 1.0f64;
        for i in 0..kk {
            num *= (e - i) as f64;
            den *= (m - i) as f64;
        }
        num / den
    }

    fn expected_num_kclique_gne(n: u64, e: u64, k: u64) -> f64 {
        binom_as_f64(n, k) * expected_fraction_kclique_gne(n, e, k)
    }

    fn clique_query(k: usize) -> String {
        format!("(exec 0 (,{}) (, ({}-clique{})))",
            (0..k).flat_map(|i| ((i + 1)..k).map(move |j| format!(" (edge $x{} $x{})", i, j))).collect::<String>(),
            k,
            (0..k).map(|i| format!(" $x{}", i)).collect::<String>()
        )
    }

    use rand::{rngs::StdRng, SeedableRng, Rng};
    let mut rng = StdRng::from_seed([0; 32]);
    let mut s = Space::new();

    let mut edges: HashSet<String> = HashSet::new();

    // irreflexive degeneracy ordered graph
    while edges.len() < nedges {
        let i = rng.random_range(0..nnodes);
        let j = rng.random_range(0..nnodes);
        if i == j { continue }
        if i < j { edges.insert(format!("(edge {i} {j})\n")); }
        else { edges.insert(format!("(edge {j} {i})\n")); }
    }

    s.add_all_sexpr(edges.into_iter().collect::<String>().as_bytes()).unwrap();
    println!("constructed {} nodes {} edges", nnodes, nedges);

    for k in 3..(max_clique+1) {
        let query = clique_query(k);
        println!("executing query {}", query);
        let t0 = Instant::now();
        s.add_sexpr(query.as_bytes(), expr!(s, "$"), expr!(s, "_1"));
        s.metta_calculus(1);
        let nkcliques: usize = s.btm.read_zipper_at_path([item_byte(Tag::Arity((k+1) as _))]).val_count();
        println!("found {} {k}-cliques (expected {}) in {} µs", nkcliques, expected_num_kclique_gne(nnodes as _, nedges as _, k as _).round(), t0.elapsed().as_micros());
    }
    // constructed 200 nodes 3600 edges
    // executing query (exec 0 (, (edge $x0 $x1) (edge $x0 $x2) (edge $x1 $x2)) (, (3-clique $x0 $x1 $x2)))
    // found 7824 3-cliques (expected 7770) in 39910 µs
    // executing query (exec 0 (, (edge $x0 $x1) (edge $x0 $x2) (edge $x0 $x3) (edge $x1 $x2) (edge $x1 $x3) (edge $x2 $x3)) (, (4-clique $x0 $x1 $x2 $x3)))
    // found 2320 4-cliques (expected 2260) in 1096909 µs
    // executing query (exec 0 (, (edge $x0 $x1) (edge $x0 $x2) (edge $x0 $x3) (edge $x0 $x4) (edge $x1 $x2) (edge $x1 $x3) (edge $x1 $x4) (edge $x2 $x3) (edge $x2 $x4) (edge $x3 $x4)) (, (5-clique $x0 $x1 $x2 $x3 $x4)))
    // found 102 5-cliques (expected 94) in 24705340 µs
    // executing query (exec 0 (, (edge $x0 $x1) (edge $x0 $x2) (edge $x0 $x3) (edge $x0 $x4) (edge $x0 $x5) (edge $x1 $x2) (edge $x1 $x3) (edge $x1 $x4) (edge $x1 $x5) (edge $x2 $x3) (edge $x2 $x4) (edge $x2 $x5) (edge $x3 $x4) (edge $x3 $x5) (edge $x4 $x5)) (, (6-clique $x0 $x1 $x2 $x3 $x4 $x5)))
    // found 0 6-cliques (expected 1) in <1288009964 µs
}

fn bench_finite_domain(terms: usize) {
    use rand::{rngs::StdRng, SeedableRng, Rng};
    let mut rng = StdRng::from_seed([0; 32]);
    const DS: usize = 64;
    const SYM: [&'static str; 64] = ["0","1","2","3","4","5","6","7","8","9","?","@","A","B","C","D","E","F","G","H","I","J","K","L","M","N","O","P","Q","R","S","T","U","V","W","X","Y","Z","a","b","c","d","e","f","g","h","i","j","k","l","m","n","o","p","q","r","s","t","u","v","w","x","y","z"];
    // const SYM: [&'static str; 64] = ["À", "Á", "Â", "Ã", "Ä", "Å", "Æ", "Ç", "È", "É", "Ê", "Ë", "Ì", "Í", "Î", "Ï", "Ð", "Ñ", "Ò", "Ó", "Ô", "Õ", "Ö", "×", "Ø", "Ù", "Ú", "Û", "Ü", "Ý", "Þ", "ß", "à", "á", "â", "ã", "ä", "å", "æ", "ç", "è", "é", "ê", "ë", "ì", "í", "î", "ï", "ð", "ñ", "ò", "ó", "ô", "õ", "ö", "÷", "ø", "ù", "ú", "û", "ü", "ý", "þ", "ÿ"];
    // const SYM: [&'static str; 64] = ["䷁","䷗","䷆","䷒","䷎","䷣","䷭","䷊","䷏","䷲","䷧","䷵","䷽","䷶","䷟","䷡","䷇","䷂","䷜","䷻","䷦","䷾","䷯","䷄","䷬","䷐","䷮","䷹","䷞","䷰","䷛","䷪","䷖","䷚","䷃","䷨","䷳","䷕","䷑","䷙","䷢","䷔","䷿","䷥","䷷","䷝","䷱","䷍","䷓","䷩","䷺","䷼","䷴","䷤","䷸","䷈","䷋","䷘","䷅","䷉","䷠","䷌","䷫","䷀"];

    fn uop<F : Fn(usize) -> usize>(sym: &str, f: F) -> String {
        let mut s = String::new();
        for x in 0..DS {
            let z = f(x);
            if z == usize::MAX { continue }
            s.push_str(format!("({} {} = {})\n", sym, SYM[x], SYM[z]).as_str());
        }
        s
    }

    fn bop<F : Fn(usize, usize) -> usize>(sym: &str, f: F) -> String {
        let mut s = String::new();
        for x in 0..DS {
            for y in 0..DS {
                let z = f(x, y);
                if z == usize::MAX { continue }
                s.push_str(format!("({} {} {} = {})\n", SYM[x], sym, SYM[y], SYM[z]).as_str());
            }
        }
        s
    }

    let mut s = Space::new();

    let sq = uop("²", |x| (x * x) % DS);
    let sqrt = uop("√", |x| x.isqrt());

    let add = bop("+", |x, y| (x + y) % DS);
    let sub = bop("-", |x, y| ((DS + x) - y) % DS);
    let mul = bop("*", |x, y| (x * y) % DS);
    let div = bop("/", |x, y| if y == 0 { usize::MAX } else { x / y });
    let join = bop("\\/", |x, y| x.max(y));
    let meet = bop("/\\", |x, y| x.min(y));

    let adds = bop("+s", |x, y| if x + y < DS { x + y } else { DS - 1 });
    let muls = bop("*s", |x, y| if x * y < DS { x * y } else { DS - 1 });

    let ops = [sq, sqrt, add, sub, mul, div, join, meet, adds, muls].concat();

    s.add_sexpr(ops.as_bytes(), expr!(s, "$"), expr!(s, "_1"));

    let mut args = String::new(); // e.g. (args ䷽ ䷣ ䷜ ䷣)
    for i in 0..10_000 {
        let x0 = rng.random_range(0..DS);
        let x1 = rng.random_range(0..DS);
        let y0 = rng.random_range(0..DS);
        let y1 = rng.random_range(0..DS);
        args.push_str(format!("(args {} {} {} {})", SYM[x0], SYM[x1], SYM[y0], SYM[y1]).as_str())
    }
    s.add_sexpr(args.as_bytes(), expr!(s, "$"), expr!(s, "_1"));

    s.add_sexpr(r"(exec 0 (, (args $x0 $y0 $x1 $y1) ($x0 /\ $x1 = $xl) ($x0 \/ $x1 = $xh) ($y0 /\ $y1 = $yl) ($y0 \/ $y1 = $yh) ($xh - $xl = $dx) ($yh - $yl = $dy) (² $dx = $dx2) (² $dy = $dy2) ($dx2 + $dy2 = $d2) (√ $d2 = $d)) (, (res $d)))".as_bytes(), expr!(s, "$"), expr!(s, "_1")).unwrap();
    let t0 = Instant::now();
    s.metta_calculus(1);
    let t1 = Instant::now();

    let mut v = vec![];
    // s.dump_all_sexpr(&mut v).unwrap();
    s.dump_sexpr(expr!(s, "[2] res $"), expr!(s, "_1"), &mut v);
    let res = String::from_utf8(v).unwrap();

    println!("{}", s.btm.val_count());
    println!("{res} ({terms} inputs) in {} µs", t1.duration_since(t0).as_micros());
    // (badbad)
    // (10_000 inputs) in 85833 µs
}

#[cfg(all(feature = "nightly"))]
fn json_upaths_smoke() {
    let test = r#"{
"first_name": "John",
"last_name": "Smith",
"is_alive": true,
"age": 27,
"address": {
  "street_address": "21 2nd Street",
  "city": "New York",
  "state": "NY",
  "postal_code": "10021-3100"},
"phone_numbers": [
  {"type": "home", "number": "212 555-1234"},
  {"type": "office", "number": "646 555-4567"}],
"children": ["Catherine", "Thomas", "Trevor"],
"spouse": null}"#;
    let mut cv = vec![];

    let mut s = Space::new();
    // let written = s.load_json(test.as_bytes()).unwrap();
    let written = s.json_to_paths(test.as_bytes(), &mut cv).unwrap();
    // println!("{:?}", pathmap::path_serialization::serialize_paths_(btm.read_zipper(), &mut cv));
    println!("written {written}");
    pathmap::paths_serialization::deserialize_paths(s.btm.write_zipper(), &cv[..], ()).unwrap();

    let mut v = vec![];
    s.dump_all_sexpr(&mut v).unwrap();
    let res = String::from_utf8(v).unwrap();
    println!("res {res}");
    assert_eq!(res, r#"(age 27)
(spouse null)
(address (city New York))
(address (state NY))
(address (postal_code 10021-3100))
(address (street_address 21 2nd Street))
(children (0 Catherine))
(children (1 Thomas))
(children (2 Trevor))
(is_alive true)
(last_name Smith)
(first_name John)
(phone_numbers (0 (type home)))
(phone_numbers (0 (number 212 555-1234)))
(phone_numbers (1 (type office)))
(phone_numbers (1 (number 646 555-4567)))
"#);
}

#[cfg(all(feature = "nightly"))]
fn json_upaths<IPath: AsRef<std::path::Path>, OPath : AsRef<std::path::Path>>(json_path: IPath, upaths_path: OPath) {
    println!("mmapping JSON file {:?}", json_path.as_ref().as_os_str());
    println!("writing out unordered .paths file {:?}", upaths_path.as_ref().as_os_str());
    let json_file = std::fs::File::open(json_path).unwrap();
    let json_mmap = unsafe { memmap2::Mmap::map(&json_file).unwrap() };
    let upaths_file = std::fs::File::create_new(upaths_path).unwrap();
    let mut upaths_bufwriter = std::io::BufWriter::new(upaths_file);

    let mut s = Space::new();
    let t0 = Instant::now();
    let written = s.json_to_paths(&*json_mmap, &mut upaths_bufwriter).unwrap();
    println!("written {written} in {} ms", t0.elapsed().as_millis());
    // (zephy)
    // mmapping JSON file "/home/adam/Downloads/G37S-9NQ.json"
    // writing out unordered .paths file "G37S-9NQ.upaths"
    // Ok(SerializationStats { bytes_out: 1415053, bytes_in: 12346358, path_count: 224769 })
    // written 224769 in 193 ms
    // (badbad)
    // mmapping JSON file "/mnt/data/enwiki-20231220-pages-articles-links/cqls.json"
    // writing out unordered .paths file "/mnt/data/enwiki-20231220-pages-articles-links/cqls.upaths"
    // Ok(SerializationStats { bytes_out: 231708224, bytes_in: 808333425, path_count: 15969490 })
    // written 15969490 in 17441 ms
}

#[cfg(all(feature = "nightly"))]
fn jsonl_upaths<IPath: AsRef<std::path::Path>, OPath : AsRef<std::path::Path>>(jsonl_path: IPath, upaths_path: OPath) {
    println!("mmapping JSONL file {:?}", jsonl_path.as_ref().as_os_str());
    println!("writing out unordered .paths file {:?}", upaths_path.as_ref().as_os_str());
    let json_file = std::fs::File::open(jsonl_path).unwrap();
    let json_mmap = unsafe { memmap2::Mmap::map(&json_file).unwrap() };
    let upaths_file = std::fs::File::create_new(upaths_path).unwrap();
    let mut upaths_bufwriter = std::io::BufWriter::new(upaths_file);

    let mut s = Space::new();
    let t0 = Instant::now();
    let (lines, written) = s.jsonl_to_paths(&*json_mmap, &mut upaths_bufwriter).unwrap();
    println!("written {written} ({lines} lines) in {} ms", t0.elapsed().as_millis());
    // (zephy)
}

/// Based on Anneline's instantiation of PDDL domains
fn pddl_ts<IPath: AsRef<std::path::Path>>(ts_path: IPath) {
    let mut s = Space::new();
    for mde in std::fs::read_dir(ts_path).unwrap() {
        let de = mde.unwrap();
        let file_name = de.file_name();
        let name = file_name.to_str().unwrap();
        let metta_file = std::fs::File::open(de.path()).unwrap();
        let metta_mmap = unsafe { memmap2::Mmap::map(&metta_file).unwrap() };
        s.add_sexpr(&*metta_mmap, expr!(s, "$"), expr!(s, format!("[3] U {} _1", &name[..name.len()-6]).as_str())).unwrap();
    }

    let SPACE = r#"
    (exec (action 0) (, (U $d (transition $s (drop $obj $room $gripper) $t))
                        (U $d (value (carry $obj $gripper) T $s))
                        (U $d (value (at-robby $room) T $s))
                        (U $d (value (at $obj $room) T $t))
                        (U $d (value (free $gripper) T $t))
                        (U $d (value (carry $obj) F $t)))
                     (, ((C 0) $d ($s $obj $room $gripper $t))))

    (exec (action 1) (, (U $d (transition $s (move $from $to) $t))
                        (U $d (value (at-robby $from) T $s))
                        (U $d (value (at-robby $from) F $t))
                        (U $d (value (at-robby $to) T $t)))
                     (, ((C 1) $d ($s $from $to $t))))

    (exec (action 2) (, (U $d (transition $s (pick $obj $room $gripper) $t))
                        (U $d (value (at $obj $room) T $s))
                        (U $d (value (at-robby $room) T $s))
                        (U $d (value (free $gripper) T $s))
                        (U $d (value (carry $obj $gripper) T $t))
                        (U $d (value (free $gripper) F $t))
                        (U $d (value (at $obj $room) F $t)))
                     (, ((C 2) $d ($s $obj $room $gripper $t))))
    "#;
    s.add_all_sexpr(SPACE.as_bytes()).unwrap();

    s.metta_calculus(3);

    let mut v = vec![];
    // s.dump_all_sexpr(&mut v).unwrap();
    // s.dump_sexpr(expr!(s, "[3] U p-3-0 $"), expr!(s, "_1"), &mut v);
    s.dump_sexpr(expr!(s, "[3] [2] C $ p-3-0 $"), expr!(s, "[2] _1 _2"), &mut v);
    let res = String::from_utf8(v).unwrap();

    println!("result: {res}");
    /*
       WIP
     */
}

fn stv_roman() {
    let mut s = Space::new();
    let SPACE = r#"
    (exec (step (0 cpu))
      (, (goal (CPU $f $arg $res)) (fun ($f $arg ($b1 $b2) $res)) (fun $b1) (fun $b2))
      (, (ev $res)))

    (fun (mp-formula ((STV $sa $ca) (STV $sb $cb)) ((mul ($sa $sb) $so) (mul ($ca $cb) $co)) (STV $so $co)))

    (goal (CPU mp-formula ((STV 0.5 0.5) (STV 0.5 0.5)) $res))
    "#;
    s.add_all_sexpr(SPACE.as_bytes()).unwrap();
    // let mut math_expr_buf = vec![];
    // std::fs::File::open("/home/adam/Downloads/math_relations.metta").unwrap().read_to_end(&mut math_expr_buf).unwrap();
    // s.add_sexpr(&math_expr_buf[..], expr!(s, "$"), expr!(s, "_1")).unwrap();
    s.add_sexpr("(fun (mul (0.5 0.5) 0.2))".as_bytes(), expr!(s, "$"), expr!(s, "_1")).unwrap();

    s.metta_calculus(1);

    let mut v = vec![];
    s.dump_sexpr(expr!(s, "[2] ev $"), expr!(s, "_1"), &mut v);
    let res = String::from_utf8(v).unwrap();
    println!("result: {res}");
}

fn exponential(max_steps: usize) {
    let mut s = Space::new();

    const SPACE_EXPRS: &str = r#"
((step app)
 (, (num $1) )
 (, (num (M $1))
    (num (W $1)) ))

((step app)
 (, (num (M $1))
    (num (W $1)) )
 (, (num (C $1)) ))

(num Z)

(exec metta
      (, ((step $x) $p0 $t0)
         (exec metta $p1 $t1) )
      (, (exec $x $p0 $t0)
         (exec metta $p1 $t1) ))
"#;

    s.add_all_sexpr(SPACE_EXPRS.as_bytes()).unwrap();

    let mut t0 = Instant::now();
    let steps = s.metta_calculus(max_steps);
    println!("elapsed {} steps {} size {}", t0.elapsed().as_millis(), steps, s.btm.val_count());
}

fn exponential_fringe(steps: usize) {
    let mut s = Space::new();

    const SPACE_EXPRS: &str = r#"
((step meet $k)
 (, (num $k $1) (succ $k $sk) )
 (, (num $sk (M $1))
    (num $sk (W $1)) ))

((step join $k)
 (, (num $k (M $1)) (succ $k $sk)
    (num $k (W $1)) )
 (, (num $sk (C $1)) ))

(num 0 Z)

(exec (metta 0)
      (, (exec (metta $k) $p1 $t1) (succ $k $sk)
         ((step $x $k) $p0 $t0) )
      (, (exec (0 $x) $p0 $t0)
         (exec (metta $sk) $p1 $t1) ))
"#;

    let mut SUCCS: String = (0..steps).map(|x| format!("(succ {x} {})\n", x+1)).collect();

    s.add_all_sexpr(SPACE_EXPRS.as_bytes()).unwrap();
    s.add_all_sexpr(SUCCS.as_bytes()).unwrap();

    let mut t0 = Instant::now();
    let steps = s.metta_calculus(1000000000000000);
    println!("elapsed {} steps {} size {}", t0.elapsed().as_millis(), steps, s.btm.val_count());

    // let mut v = vec![];
    // s.dump_all_sexpr(&mut v).unwrap();
    // let res = String::from_utf8(v).unwrap();
    //
    // println!("result: {res}");
}

fn linear_fringe_alternating(steps: usize) {
    let mut s = Space::new();

    const SPACE_EXPRS: &str = r#"
((step meet $k)
 (, (num $k $1) )
 (, (tojoin $k (M $1))
    (tojoin $k (W $1)) ))

((step join $k)
 (, (tojoin $k (M $1)) (succ $k $sk)
    (tojoin $k (W $1)) )
 (, (num $sk (C $1)) ))

(num 0 Z)

(exec (metta 0)
      (, (exec (metta $k) $p1 $t1) (succ $k $sk)
         ((step meet $k) $p0 $t0) ((step join $k) $p2 $t2) )
      (, (exec (0 meet) $p0 $t0) (exec (1 join) $p2 $t2)
         (exec (metta $sk) $p1 $t1) ))
"#;

    let mut SUCCS: String = (0..steps).map(|x| format!("(succ {x} {})\n", x+1)).collect();

    s.add_all_sexpr(SPACE_EXPRS.as_bytes()).unwrap();
    s.add_all_sexpr(SUCCS.as_bytes()).unwrap();

    let mut t0 = Instant::now();
    let steps = s.metta_calculus(1000000000000000);
    println!("elapsed {} steps {} size {}", t0.elapsed().as_millis(), steps, s.btm.val_count());

    // let mut v = vec![];
    // s.dump_all_sexpr(&mut v).unwrap();
    // let res = String::from_utf8(v).unwrap();
    //
    // println!("result: {res}");
}


fn linear_alternating(steps: usize) {
    let mut s = Space::new();

    const SPACE_EXPRS: &str = r#"
((step meet)
 (, (num $1) )
 (, (tojoin (M $1))
    (tojoin (W $1)) ))

((step join)
 (, (tojoin (M $1))
    (tojoin (W $1)) )
 (, (num (C $1)) ))

(num Z)

(exec (metta 0)
      (, (exec (metta $k) $p1 $t1) (succ $k $sk)
         ((step meet) $p0 $t0) ((step join) $p2 $t2) )
      (, (exec (0 meet) $p0 $t0) (exec (1 join) $p2 $t2)
         (exec (metta $sk) $p1 $t1) ))
"#;

    let mut SUCCS: String = (0..steps).map(|x| format!("(succ {x} {})\n", x+1)).collect();

    s.add_all_sexpr(SPACE_EXPRS.as_bytes()).unwrap();
    s.add_all_sexpr(SUCCS.as_bytes()).unwrap();

    let mut t0 = Instant::now();
    let steps = s.metta_calculus(1000000000000000);
    println!("elapsed {} steps {} size {}", t0.elapsed().as_millis(), steps, s.btm.val_count());

    // let mut v = vec![];
    // s.dump_all_sexpr(&mut v).unwrap();
    // let res = String::from_utf8(v).unwrap();
    //
    // println!("result: {res}");
}

fn mm1_forward() {
    // Program: universe, typed constructors, axioms (curried), tiny pipeline, and final assembly.
    const P: &str = r#"
(kb (: (+) (-> (term) (-> (term) (term)))))
(kb (: (=) (-> (term) (-> (term) (wff)))))
(kb (: (t) (term)))
(kb (: (0) (term)))

(kb (: (tpl) (-> (: $x (term)) (-> (: $y (term))
                      (: ((+) $x $y) (term))))))
(kb (: (weq) (-> (: $x (term)) (-> (: $y (term))
                      (: ((=) $x $y) (wff))))))
(kb (: (wim) (-> (: $P (wff)) (-> (: $Q (wff))
                      (: ((->) $P $Q) (wff))))))

(kb (: (a2-curry) (-> (: $a (term))
                  (: ((=) ((+) $a (0)) $a) (|-)))))
(kb (: (a1-curry) (-> (: $a (term)) (-> (: $b (term)) (-> (: $c (term))
                  (: ((->) ((=) $a $b) ((->) ((=) $a $c) ((=) $b $c))) (|-)))))))
(kb (: (mp-curry) (-> (: $P (wff)) (-> (: $Q (wff))
                  (-> (: $P (|-)) (-> (: ((->) $P $Q) (|-)) (: $Q (|-))))))))

(kb (: (a2) (-> (: $a (term)) (: ((=) ((+) $a (0)) $a) (|-)))))
(kb (: (a1) (-> (: $a (term)) (: $b (term)) (: $c (term)) (: ((->) ((=) $a $b) ((->) ((=) $a $c) ((=) $b $c))) (|-)))))
(kb (: (mp) (-> (: $P (wff)) (: $Q (wff)) (: $P (|-)) (: ((->) $P $Q) (|-)) (: $Q (|-)))))

(exec (0 lift) (, (kb (: $t $T))) (, (ev (: $t $T))))

(exec (1 tpl-apply)
  (, (ev (: $x (term)))
     (ev (: $y (term))))
  (, (ev (: ((+) $x $y) (term)))))

(exec (1 weq-apply)
  (, (ev (: $a (term)))
     (ev (: $b (term))))
  (, (ev (: ((=) $a $b) (wff)))))

(exec (1 wim-apply)
  (, (ev (: $P (wff)))
     (ev (: $Q (wff))))
  (, (ev (: ((->) $P $Q) (wff)))))

(exec (1 a2-instantiate-t)
  (, (ev (: $a (term))))
  (, (ev (: ((=) ((+) $a (0)) $a) (|-)))))

(exec (1 a1-instantiate-PtoQ)
  (, (ev (: $a (term)))
     (ev (: $b (term)))
     (ev (: $c (term))))
  (, (ev (: ((->) ((=) $a $b)
               ((->) ((=) $a $c)
                       ((=) $b $c))) (|-)))))

(exec (2 derive-P-to-Q-direct3)
  (, (ev (: $P (wff)))
     (ev (: $P (|-)))
     (ev (: ((->) $P $IMP) (|-)))
     (ev (: $IMP (wff))))
  (, (ev (: $IMP (|-)))))

(exec (3 assemble-final-proof-direct)
  (, (ev (: $P (wff)))
     (ev (: $P (|-)))
     (ev (: ((->) $P $Q) (|-)))
     (ev (: $Q (wff))))
  (, (ev (: $Q (|-)))))
"#;


    let mut s = Space::new();
    let t0 = Instant::now();
    s.add_all_sexpr(P.as_bytes()).unwrap();

    // Targets (kept identical to mm1())
    let want_ev_term_tplus0    = "(ev (: ((+) (t) (0)) (term)))";
    let want_ev_wff_p          = "(ev (: ((=) ((+) (t) (0)) (t)) (wff)))";
    let want_ev_wff_q          = "(ev (: ((=) (t) (t)) (wff)))";
    let want_ev_proof_p        = "(ev (: ((=) ((+) (t) (0)) (t)) (|-)))";
    let want_ev_proof_ptoq     = "(ev (: ((->) ((=) ((+) (t) (0)) (t)) ((=) (t) (t))) (|-)))";
    let want_ev_proof_ptoptoq  = "(ev (: ((->) ((=) ((+) (t) (0)) (t)) ((->) ((=) ((+) (t) (0)) (t)) ((=) (t) (t)))) (|-)))";
    let want_final_evidence    = "(ev (: ((=) (t) (t)) (|-))";

    println!("=== MM1 (forward): Proving ⊢ (t = t) ===");

    let mut ticks = 0usize;
    loop {
        ticks += 1;
        let t1 = Instant::now();
        let n = s.metta_calculus(1);
        println!("executing step {} took {} ms (unifications {}, writes {}, transitions {})", ticks, t1.elapsed().as_millis(), unsafe { unifications }, unsafe { writes }, unsafe { transitions });

        if n == 1 { continue } // comment out if you want the analysis at every step

        println!("space size {}", s.btm.val_count());
        let total_t = t0.elapsed();

        let mut tmut = Vec::new();
        // trying to get: (ev (: ((=) ((+) (t) (0)) (t)) (|-)))
        s.dump_sexpr(
            expr!(s, "[2] ev [3] : [3] (=) $ $ (|-)"),  // Pattern
            expr!(s, "[2] ev [3] : [3] (=) _1 _2 (|-)"),  // Template: full reconstruction
            &mut tmut
        );

        let result = String::from_utf8(tmut).unwrap();
        println!("Query result (tick {}): {}", ticks, result);

        for line in result.lines() {
            let trimmed = line.trim();
            if trimmed == want_ev_proof_p {
                println!("✅ EXACT MATCH found at tick {}: {}", ticks, trimmed);
                break;
            }
        }

        let mut proof_ptoq_check = Vec::new();
        s.dump_sexpr(
            expr!(s, "[2] ev [3] : [3] (->) [3] (=) [3] (+) (t) (0) (t) [3] (=) (t) (t) (|-)"),  // Pattern
            expr!(s, "[2] ev [3] : [3] (->) [3] (=) [3] (+) (t) (0) (t) [3] (=) (t) (t) (|-)"),  // Template: return same expression
            &mut proof_ptoq_check
        );

        if !proof_ptoq_check.is_empty() {
            let result = String::from_utf8(proof_ptoq_check).unwrap();
            println!("🎯 Found P→Q proof: {}", result.trim());
        } else {
            println!("P→Q proof not found yet");
        }

        let mut buf = Vec::new();
        s.dump_all_sexpr(&mut buf).unwrap();
        let dump = String::from_utf8_lossy(&buf);

        let line_has = |needle: &str| dump.lines().any(|l| l.trim_start().starts_with(needle));

        let have_tplus0_term  = line_has(want_ev_term_tplus0);
        let have_wff_p_ev     = line_has(want_ev_wff_p);
        let have_wff_q_ev     = line_has(want_ev_wff_q);
        let have_proof_p_ev   = line_has(want_ev_proof_p);
        let have_ptoq_ev      = line_has(want_ev_proof_ptoq);
        let have_ptoptoq_ev   = line_has(want_ev_proof_ptoptoq);
        let have_final        = line_has(want_final_evidence);

        if have_final {
            println!("\n== mm1 (forward): ✅ SUCCESS in {:?} after {} tick(s) ==", total_t, ticks);
            println!("  (+ t 0) : term ............. {}", if have_tplus0_term { "✓" } else { "—" });
            println!("  wff_P (ev) ................. {}", if have_wff_p_ev { "✓" } else { "—" });
            println!("  wff_Q (ev) ................. {}", if have_wff_q_ev { "✓" } else { "—" });
            println!("  proof_P (a2@t, ev) ......... {}", if have_proof_p_ev { "✓" } else { "—" });
            println!("  proof_PtoQ (a1, ev) ........ {}", if have_ptoq_ev { "✓" } else { "—" });
            println!("  proof_PtoPtoQ (a1, ev) ..... {}", if have_ptoptoq_ev { "✓" } else { "—" });

            println!("\n--- Final evidence confirmation ---");
            println!("✅ Successfully derived ⊢ (t = t)");

            println!("\n--- Full Final State Dump ---");
            print!("{dump}");
            break;
        }

        if n == 0 || ticks >= 128 {
            println!("\n== mm1 (forward): — FAILURE in {:?} after {} tick(s) ==", t0.elapsed(), ticks);
            println!("  (+ t 0) : term ............. {}", if have_tplus0_term { "✓" } else { "—" });
            println!("  wff_P (ev) ................. {}", if have_wff_p_ev { "✓" } else { "—" });
            println!("  wff_Q (ev) ................. {}", if have_wff_q_ev { "✓" } else { "—" });
            println!("  proof_P (a2@t, ev) ......... {}", if have_proof_p_ev { "✓" } else { "—" });
            println!("  proof_PtoQ (a1, ev) ........ {}", if have_ptoq_ev { "✓" } else { "—" });
            println!("  proof_PtoPtoQ (a1, ev) ..... {}", if have_ptoptoq_ev { "✓" } else { "—" });

            if !have_final {
                println!("\n❌ Failed to derive ⊢ (t = t)");
            }

            println!("\n--- Full Final State Dump ---");
            print!("{dump}");
            break;
        }
    }
}

fn mm2_bc() {
    // Program: universe, typed constructors, axioms (curried), tiny pipeline, and final assembly.
    const P: &str = r#"
  (kb (: (+) (-> (term) (term) (term))))
  (kb (: (=) (-> (term) (term) (wff))))
  (kb (: (t) (term)))
  (kb (: (0) (term)))
  (kb (: tt (: (t) (term))))

  (kb (: (a2-curry) (-> (: $a (term)) (: ((=) ((+) $a (0)) $a) (|-)))))

  (kb (: (tpl) (-> (: $x (term)) (: $y (term)) (: ((+) $x $y) (term)))))
  (kb (: (weq) (-> (: $x (term)) (: $y (term)) (: ((=) $x $y) (wff)))))
  (kb (: (wim) (-> (: $P (wff)) (: $Q (wff)) (: ((->) $P $Q) (wff)))))
  (kb (: (a2) (-> (: $a (term)) (: ((=) ((+) $a (0)) $a) (|-)))))
  (kb (: (a1) (-> (: $t (term)) (: $r (term)) (: $s (term)) (: ((->) ((=) $t $r) ((->) ((=) $t $s) ((=) $r $s))) (|-)))))
  (kb (: (mp) (-> (: $P (wff)) (: $Q (wff)) (: $P (|-)) (: ((->) $P $Q) (|-)) (: $Q (|-)))))

  (exec (0 lift) (, (kb (: $t $T))) (, (ev (: $t $T))))
((step (0 base))
    (, (goal (: $proof $conclusion)) (kb (: $proof $conclusion)))
    (,
      (ev (: $proof $conclusion))
      (debug base (: $proof $conclusion) found in kb)))

  ((step (1 abs-curry2))
      (, (goal (: $proof $conclusion)))
      (,
        (goal (: $lhs (-> $synth (: $proof $conclusion)) ))
        (debug abs-curry2 (: $proof $conclusion) made (: $lhs (-> $synth (: $proof $conclusion))))))

  ((step (2 rev2-typed))
    (, (ev (: $lhs (-> (: $arg1 $T1) (: $arg2 $T2) $R)))
      (goal (: $_ $R)))
    (, (goal (: $arg1 $T1))
      (goal (: $arg2 $T2))
      (debug rev2-typed need (: $arg1 $T1) and (: $arg2 $T2))))

((step (2 rev2))
    (, (ev (: $name (-> (: $b1 $b2) (: $c1 $c2) (: $d1 $d2))))
       (goal (: $d1 $d2)))
    (, (goal (: $b1 $b2))
       (goal (: $c1 $c2))
       (debug rev2-cl (goal (: $d1 $d2)) )))

  (exec bc
      (, ((step $x) $premises0 $conclusions0)
         (exec bc $premises1 $conclusions1) )
      (, (exec $x $premises0 $conclusions0)
         (exec bc $premises1 $conclusions1) ))

  (goal (: ((=) (t) (0)) (wff)))
    "#;


    let mut s = Space::new();
    let t0 = Instant::now();
    s.add_all_sexpr(P.as_bytes()).unwrap();

    // Targets (kept identical to mm1())
    let want_ev_term_tplus0    = "(ev (: ((+) (t) (0)) (term)))";
    let want_ev_wff_p          = "(ev (: ((=) ((+) (t) (0)) (t)) (wff)))";
    let want_ev_wff_q          = "(ev (: ((=) (t) (t)) (wff)))";
    let want_ev_proof_p        = "(ev (: ((=) ((+) (t) (0)) (t)) (|-)))";
    let want_ev_proof_ptoq     = "(ev (: ((->) ((=) ((+) (t) (0)) (t)) ((=) (t) (t))) (|-)))";
    let want_ev_proof_ptoptoq  = "(ev (: ((->) ((=) ((+) (t) (0)) (t)) ((->) ((=) ((+) (t) (0)) (t)) ((=) (t) (t)))) (|-)))";
    let want_final_evidence    = "(ev (: ((=) (t) (t)) (|-))";

    println!("=== MM2 (bc): Proving ⊢ (t = t) ===");

    let mut ticks = 0usize;
    loop {
        ticks += 1;
        let t1 = Instant::now();
        let n = s.metta_calculus(1);
        println!("executing step {} ({}) took {} ms (unifications {}, writes {}, transitions {})", ticks, n, t1.elapsed().as_millis(), unsafe { unifications }, unsafe { writes }, unsafe { transitions });

        // if n == 1 { continue } // comment out if you want the analysis at every step

        println!("space size {}", s.btm.val_count());
        let total_t = t0.elapsed();

        let mut buf = Vec::new();
        s.dump_all_sexpr(&mut buf).unwrap();
        // s.dump_all_sexpr(&mut buf).unwrap();
        let dump = String::from_utf8_lossy(&buf);

        let line_has = |needle: &str| dump.lines().any(|l| l.trim_start().starts_with(needle));

        let have_tplus0_term  = line_has(want_ev_term_tplus0);
        let have_wff_p_ev     = line_has(want_ev_wff_p);
        let have_wff_q_ev     = line_has(want_ev_wff_q);
        let have_proof_p_ev   = line_has(want_ev_proof_p);
        let have_ptoq_ev      = line_has(want_ev_proof_ptoq);
        let have_ptoptoq_ev   = line_has(want_ev_proof_ptoptoq);
        let have_final        = line_has(want_final_evidence);

        if have_final {
            println!("\n== mm2 (bc): ✅ SUCCESS in {:?} after {} tick(s) ==", total_t, ticks);
            println!("  (+ t 0) : term ............. {}", if have_tplus0_term { "✓" } else { "—" });
            println!("  wff_P (ev) ................. {}", if have_wff_p_ev { "✓" } else { "—" });
            println!("  wff_Q (ev) ................. {}", if have_wff_q_ev { "✓" } else { "—" });
            println!("  proof_P (a2@t, ev) ......... {}", if have_proof_p_ev { "✓" } else { "—" });
            println!("  proof_PtoQ (a1, ev) ........ {}", if have_ptoq_ev { "✓" } else { "—" });
            println!("  proof_PtoPtoQ (a1, ev) ..... {}", if have_ptoptoq_ev { "✓" } else { "—" });

            println!("\n--- Final evidence confirmation ---");
            println!("✅ Successfully derived ⊢ (t = t)");

            println!("\n--- Full Final State Dump ---");
            print!("{dump}");
            break;
        }

        if n == 0 || ticks >= 7 {
            println!("\n== mm2 (bc): — FAILURE in {:?} after {} tick(s) ==", t0.elapsed(), ticks);
            println!("  (+ t 0) : term ............. {}", if have_tplus0_term { "✓" } else { "—" });
            println!("  wff_P (ev) ................. {}", if have_wff_p_ev { "✓" } else { "—" });
            println!("  wff_Q (ev) ................. {}", if have_wff_q_ev { "✓" } else { "—" });
            println!("  proof_P (a2@t, ev) ......... {}", if have_proof_p_ev { "✓" } else { "—" });
            println!("  proof_PtoQ (a1, ev) ........ {}", if have_ptoq_ev { "✓" } else { "—" });
            println!("  proof_PtoPtoQ (a1, ev) ..... {}", if have_ptoptoq_ev { "✓" } else { "—" });

            if !have_final {
                println!("\n❌ Failed to derive ⊢ (t = t)");
            }

            println!("\n--- Full Final State Dump ---");
            print!("{dump}");
            break;
        }
    }
}

fn mm2_bc_v3() {
    // MM2 Backward Chainer: Proving t = t via reflexivity
    // Strategy: Use a1 and a2 axioms with two MP steps
    const P: &str = r#"
  ;; Type signatures for constructors
  (kb (: (+) (-> (term) (term) (term))))  ;; Addition operator
  (kb (: (=) (-> (term) (term) (wff))))   ;; Equality predicate
  (kb (: (t) (term)))                      ;; Constant t
  (kb (: (0) (term)))                      ;; Constant 0
  (kb (: tt (: (t) (term))))               ;; Named proof that t is a term

  ;; Type constructors (used to build wffs and terms)
  (kb (: (tpl) (-> (: $x (term)) (: $y (term)) (: ((+) $x $y) (term)))))
  (kb (: (weq) (-> (: $x (term)) (: $y (term)) (: ((=) $x $y) (wff)))))
  (kb (: (wim) (-> (: $P (wff)) (: $Q (wff)) (: ((->) $P $Q) (wff)))))

  ;; Axioms
  (kb (: (a2) (-> (: $a (term)) (: ((=) ((+) $a (0)) $a) (|-)))))  ;; a + 0 = a
  (kb (: (a1) (-> (: $t (term)) (: $r (term)) (: $s (term))
                  (: ((->) ((=) $t $r) ((->) ((=) $t $s) ((=) $r $s))) (|-)))))  ;; Transitivity

  ;; Modus Ponens inference rule
  (kb (: (mp) (-> (: $P (wff)) (: $Q (wff)) (: $P (|-)) (: ((->) $P $Q) (|-)) (: $Q (|-)))))

  ;; Priority 00: Initial lifting from KB to evidence
  (exec (0000 lift-kb-to-ev)
    (, (kb (: $t $T)))
    (, (ev (: $t $T))))

  ;; Priority 04b: Special MP for contracting P→(P→Q) with P to get P→Q
  ; thread 'main' (1910560) panicked at kernel/src/space.rs:146:124:
  ; index out of bounds: the len is 0 but the index is 0
  ((step (0400 mp-contraction))
    (, (goal (: ((->) $P $Q) (|-)))
      (ev (: $P (|-)))
      (ev (: ((->) $P ((->) $P $Q)) (|-))))
    (, (goal (: $P (wff)))
      (goal (: $Q (wff)))
      (exec (04000 complete-mp-contraction)
        (, (ev (: $P (wff)))
            (ev (: $Q (wff)))
            (ev (: $P (|-)))
            (ev (: ((->) $P ((->) $P $Q)) (|-))))
        (, (ev (: ((->) $P $Q) (|-)))
            (debug mp-contraction completed ((->) $P $Q))))
      (debug mp-contraction trying to prove ((->) $P $Q))))

  ;; same error
  ; ((step (0400 mp-contraction))
    ; (, (goal (: ((->) $P $Q) (|-)))
      ; (ev (: $P (|-)))
      ; (ev (: ((->) $P ((->) $P $Q)) (|-))))
    ; (, (goal (: $P (wff)))
      ; (goal (: $Q (wff)))
      ; (exec (04000 complete-mp-contraction)
        ; (, (ev (: $P (wff)))
            ; (ev (: $Q (wff)))
            ; (ev (: $P (|-)))
            ; (ev (: ((->) $P ((->) $P $Q)) (|-))))
        ; (, (ev (: ((->) $P $Q) (|-)))))))

  ;; Priority 05: Backward chain MP (most specific case)
  ((step (0501 backchain-mp))
    (, (ev (: $name (-> (: $a $Ta) (: $b $Tb) (: $c $Tc) (: $d $Td) (: $result $Tr))))
       (goal (: $result $Tr)))
    (, (goal (: $a $Ta))
       (goal (: $b $Tb))
       (goal (: $c $Tc))
       (goal (: $d $Td))
       (exec (05010 complete-mp)
         (, (ev (: $a $Ta))
            (ev (: $b $Tb))
            (ev (: $c $Tc))
            (ev (: $d $Td))
            (ev (: $name (-> (: $a $Ta) (: $b $Tb) (: $c $Tc) (: $d $Td) (: $result $Tr)))))
         (, (ev (: $result $Tr))
            (debug completed-mp ($name args) -> (: $result $Tr))))
       (debug backchain-mp (: $result $Tr) needs four args)))

;; Remove the old 0501 rule and potentially 0600 if this works better



  ;; Main backward chaining executor
  (exec bc
      (, ((step $x) $premises0 $conclusions0)
         (exec bc $premises1 $conclusions1))
      (, (exec $x $premises0 $conclusions0)
         (exec bc $premises1 $conclusions1)))

  ;; Goal: Prove t = t
  (goal (: ((=) (t) (t)) (|-)))
    "#;


    let mut s = Space::new();
    let t0 = Instant::now();
    s.add_all_sexpr(P.as_bytes()).unwrap();

    println!("=== MM2 (bc v3): Proving ⊢ (t = t) ===");

    let mut ticks = 0usize;
    let multiplier = 5;
    loop {
        ticks += multiplier;
        let t1 = Instant::now();
        let n = s.metta_calculus(multiplier);
        println!("executing step {} ({}) took {} ms (unifications {}, writes {}, transitions {})",
                 ticks, n, t1.elapsed().as_millis(),
                 unsafe { unifications }, unsafe { writes }, unsafe { transitions });

        println!("space size {}", s.btm.val_count());

        let mut buf = Vec::new();
        s.dump_all_sexpr(&mut buf).unwrap();
        let dump = String::from_utf8_lossy(&buf);

        // if n == 0 || ticks >= 50 {
        //     println!("\n== mm2 (bc v3): — ran for {:?} and {} tick(s) ==", t0.elapsed(), ticks);
        //     add_mm2_demo0_query_diagnostics(&mut s, ticks);
        //     add_mm2_demo0_diagnostics(&mut s, ticks);
        //     println!("\n--- Full Final State Dump ---");
        //     print!("{dump}");
        //     break;
        // }
    }
}


use std::ffi::OsStr;
use std::ffi::OsString;
use std::hash::{Hash, Hasher};
use std::ops::Add;
use base64::Engine;
use serde::{Serialize, Deserialize};
use clap::{Args, Parser as CLAParser, Subcommand, ValueEnum};
use clap::builder::TypedValueParser;

#[derive(Debug, Serialize, Deserialize, Clone)]
enum Format { MeTTa, JSON, CSV, UPaths, Paths, ACT }

#[derive(Debug, CLAParser)] // requires `derive` feature
#[command(name = "mork")]
#[command(about = "MORK CLI", long_about = None)]
struct Cli {
    #[command(subcommand)]
    command: Commands,
}

#[derive(Debug, Subcommand)]
enum Commands {
    #[command(arg_required_else_help = true)]
    Bench {
        #[arg(default_value = "default")]
        only: String,
    },
    Test {
    },
    #[command(arg_required_else_help = true)]
    Run {
        input_path: String,
        #[arg(long, default_value_t = 1000000000000000)]
        steps: usize,
        #[arg(long, default_value_t = 1)]
        instrumentation: usize,
        output_path: Option<String>,
    },
    #[command(arg_required_else_help = true)]
    Convert {
        #[arg(default_missing_value = "metta")]
        input_format: String,
        #[arg(default_missing_value = "metta")]
        output_format: String,
        #[arg(long, short='i', default_value_t = 1)]
        instrumentation: usize,
        input_path: String,
        output_path: Option<String>
    }
}


fn main() {
    env_logger::init();

    // pddl_ts("/home/adam/Projects/ThesisPython/cache/gripper-strips/transition_systems/");
    // stv_roman();
    // mm1_forward();
    // mm2_bc();
    // sink_add_remove();
    // sink_wasm_add();
    // bench_cm0(50);
<<<<<<< HEAD
    sink_count_literal();
    sink_count_constant();
    return;
=======
    // bench_sink_odd_even_sort(2000);
    // return;
>>>>>>> 5058f564

    let args = Cli::parse();

    match args.command {
        Commands::Bench { only } => {
            #[cfg(debug_assertions)]
            println!("WARNING running in debug, if unintentional, build with --release");
            let mut selected: BTreeSet<&str> = only.split(",").collect();
            if selected.remove("all") { selected.extend(&["counter_machine", "transitive", "clique", "finite_domain", "process_calculus", "exponential", "exponential_fringe", "odd_even_sort"]) }
            if selected.remove("default") { selected.extend(&["counter_machine", "transitive", "clique", "finite_domain", "process_calculus"]) }
            if selected.remove("sinks") { selected.extend(&["odd_even_sort"]) }

            for b in selected {
                println!("=== benchmarking {} ===", b);
                match b {
                    "counter_machine" => { bench_cm0(50); }
                    "transitive" => { bench_transitive_no_unify(50000, 1000000); }
                    "clique" => { bench_clique_no_unify(200, 3600, 5); }
                    "finite_domain" => { bench_finite_domain(10_000); }
                    "process_calculus" => { process_calculus_bench(1000, 200, 200); }
                    "exponential" => { exponential(32); }
                    "exponential_fringe" => { exponential_fringe(15); }
                    "odd_even_sort" => { bench_sink_odd_even_sort(2000); }
                    s => { println!("bench not known: {s}") }
                }
            }
        }
        Commands::Test { .. } => {
            #[cfg(not(debug_assertions))]
            println!("WARNING running in release or -O3, if unintentional, build without --release and with the alternative .cargo rustflags");
            lookup();
            positive();
            negative();
            bipolar();
            positive_equal();
            negative_equal();
            bipolar_equal();

            two_positive_equal();
            two_positive_equal_crossed();
            two_bipolar_equal_crossed();
            // func_type_unification(); // failing!
            top_level_match();

            process_calculus_reverse();
            logic_query();

            bc0();

            sink_two_bipolar_equal_crossed();
            sink_two_positive_equal_crossed();
            sink_odd_even_sort();
            sink_add_remove();
            sink_add_remove_var();
            sink_head();
        }
        Commands::Run { input_path, steps, instrumentation, output_path } => {
            #[cfg(debug_assertions)]
            println!("WARNING running in debug, if unintentional, build with --release");
            let mut s = Space::new();
            let f = std::fs::File::open(&input_path).unwrap();
            let mmapf = unsafe { memmap2::Mmap::map(&f).unwrap() };
            s.add_all_sexpr(&*mmapf);
            if instrumentation > 0 { println!("loaded {} expressions", s.btm.val_count()) }
            println!("loaded {:?} ; running and outputing to {:?}", &input_path, output_path.as_ref().or(Some(&"stdout".to_string())));
            let t0 = Instant::now();
            let mut performed = s.metta_calculus(steps);
            println!("executing {performed} steps took {} ms (unifications {}, writes {}, transitions {})", t0.elapsed().as_millis(), unsafe { unifications }, unsafe { writes }, unsafe { transitions });
            if instrumentation > 0 { println!("dumping {} expressions", s.btm.val_count()) }
            if output_path.is_none() {
                let mut v = vec![];
                s.dump_all_sexpr(&mut v).unwrap();
                let res = String::from_utf8(v).unwrap();
                println!("result:\n{res}");
            } else {
                let f = std::fs::File::create(&output_path.unwrap()).unwrap();
                let mut w = std::io::BufWriter::new(f);
                s.dump_all_sexpr(&mut w).unwrap();
            }
        }
        Commands::Convert { input_format, output_format, instrumentation, input_path, output_path } => {
            #[cfg(debug_assertions)]
            println!("WARNING running in debug, if unintentional, build with --release");

            let input_path_extension = input_path.rfind(".").map(|i| &input_path[i+1..]);
            if input_path_extension.unwrap_or("") != input_format.as_str() { println!("input format {} does not coincide with the extension {:?}", input_format, input_path_extension); }
            let some_output_path = output_path.unwrap_or_else(|| format!("{}.{}", &input_path[..input_path.len()-input_path_extension.unwrap_or("").len()], output_format));
            let output_path_extension = some_output_path.rfind(".").map(|i| &some_output_path[i+1..]);
            if output_path_extension.unwrap_or("") != output_format.as_str() { println!("output format {} does not coincide with the extension {:?}", output_format, output_path_extension); }
            
            match (input_format.as_str(), output_format.as_str()) {
                ("metta", "metta" | "act" | "paths") => {
                    let mut s = Space::new();
                    let f = std::fs::File::open(&input_path).unwrap();
                    let mmapf = unsafe { memmap2::Mmap::map(&f).unwrap() };
                    s.add_all_sexpr(&*mmapf);
                    println!("done loading in memory");
                    if instrumentation > 0 { println!("dumping {} expressions", s.btm.val_count()) }
                    
                    match output_format.as_str() {
                        "metta" => {
                            let f = std::fs::File::create(&some_output_path).unwrap();
                            let mut w = std::io::BufWriter::new(f);
                            s.dump_all_sexpr(&mut w).unwrap();
                        }
                        "act" => {
                            s.backup_tree(some_output_path);
                        }
                        "paths" => {
                            s.backup_paths(some_output_path);
                        }
                        _ => { unreachable!() }
                    }
                }
                ("paths", "metta" | "act" | "paths") => {
                    let mut s = Space::new();
                    s.restore_paths(&input_path);
                    println!("done loading in memory");
                    if instrumentation > 0 { println!("dumping {} expressions", s.btm.val_count()) }

                    match output_format.as_str() {
                        "metta" => {
                            let f = std::fs::File::create(&some_output_path).unwrap();
                            let mut w = std::io::BufWriter::new(f);
                            s.dump_all_sexpr(&mut w).unwrap();
                        }
                        "act" => {
                            s.backup_tree(some_output_path);
                        }
                        "paths" => {
                            s.backup_paths(some_output_path);
                        }
                        _ => { unreachable!() }
                    }
                }
                #[cfg(all(feature = "nightly"))]
                ("json", "upaths") => {
                    #[cfg(all(feature = "nightly"))]
                    // json upaths /mnt/data/enwiki-20231220-pages-articles-links/cqls.json /mnt/data/enwiki-20231220-pages-articles-links/cqls.upaths
                    json_upaths(input_path, some_output_path);
<<<<<<< HEAD
                    
=======
                }
                ("jsonl", "upaths") => {
                    #[cfg(all(feature = "nightly"))]
                    jsonl_upaths(input_path, some_output_path);
>>>>>>> 5058f564
                }
                (_, _) => { panic!("unsupported conversion") }
            }
        }
    }
    return;
}<|MERGE_RESOLUTION|>--- conflicted
+++ resolved
@@ -669,11 +669,7 @@
      (+ (bar $x))))
     "#;
 
-<<<<<<< HEAD
-    s.add_all_sexpr(SPACE_EXPRS.as_bytes()).unwrap();
-=======
-    s.load_all_sexpr(SPACE_EXPRS.as_bytes()).unwrap();
->>>>>>> 5058f564
+    s.add_all_sexpr(SPACE_EXPRS.as_bytes()).unwrap();
 
     let mut t0 = Instant::now();
     let steps = s.metta_calculus(1000000000000000);
@@ -708,7 +704,6 @@
              (, (exec ($k $kp) $p0 $t0)))
     "#;
 
-<<<<<<< HEAD
     // let mut SUCCS: String = (0..5).map(|x| format!("(succ {x} {})\n", x+1)).collect();
     // s.add_all_sexpr(SUCCS.as_bytes()).unwrap();
     // let mut PARITY: String = (0..5).map(|x| format!("(parity {x} {})\n", if x % 2 == 0 { "even" } else { "odd" })).collect();
@@ -717,9 +712,6 @@
     // s.add_all_sexpr(ORDER.as_bytes()).unwrap();
 
     s.add_all_sexpr(SPACE_EXPRS.as_bytes()).unwrap();
-=======
-    s.load_all_sexpr(SPACE_EXPRS.as_bytes()).unwrap();
->>>>>>> 5058f564
 
     let mut t0 = Instant::now();
     let steps = s.metta_calculus(1000000000000000);
@@ -803,11 +795,36 @@
 
     let mut v = vec![];
     s.dump_sexpr(expr!(s, "[2] all $"), expr!(s, "_1"), &mut v);
-    s.dump_all_sexpr(&mut v).unwrap();
+    // s.dump_all_sexpr(&mut v).unwrap();
     let res = String::from_utf8(v).unwrap();
 
     println!("result: {res}");
     assert_eq!(res, "stupid\n")
+}
+
+fn sink_count() {
+    let mut s = Space::new();
+
+    const SPACE_EXPRS: &str = r#"
+(foo 1) (foo 2) (foo 3)
+(bar x) (bar y)
+(baz P) (baz Q) (baz R)
+(exec 0 (, (foo $x) (bar $y) (baz $z)) (O (count (all $k) $k (cux $z $y $x))))
+    "#;
+
+    s.add_all_sexpr(SPACE_EXPRS.as_bytes()).unwrap();
+
+    let mut t0 = Instant::now();
+    let steps = s.metta_calculus(1000000000000000);
+    println!("elapsed {} steps {} size {}", t0.elapsed().as_millis(), steps, s.btm.val_count());
+
+    let mut v = vec![];
+    s.dump_sexpr(expr!(s, "[2] all $"), expr!(s, "_1"), &mut v);
+    // s.dump_all_sexpr(&mut v).unwrap();
+    let res = String::from_utf8(v).unwrap();
+
+    println!("result: {res}");
+    assert_eq!(res, "18\n")
 }
 
 fn sink_wasm_add() {
@@ -876,16 +893,16 @@
     let mut arr: Vec<_> = (0..elements).map(|i| { let mut hs = std::hash::DefaultHasher::new(); i.hash(&mut hs); base64::engine::general_purpose::STANDARD_NO_PAD.encode((hs.finish() as u32).to_be_bytes()) }).collect();
     let mut ARRAY: String = (0..elements).map(|x| format!("(A {x} {})\n", arr[x])).collect();
     // println!("array {ARRAY}");
-    s.load_all_sexpr(ARRAY.as_bytes()).unwrap();
+    s.add_all_sexpr(ARRAY.as_bytes()).unwrap();
     let mut SUCCS: String = (0..elements).map(|x| format!("(succ {x} {})\n", x+1)).collect();
-    s.load_all_sexpr(SUCCS.as_bytes()).unwrap();
+    s.add_all_sexpr(SUCCS.as_bytes()).unwrap();
     let mut PARITY: String = (0..elements).map(|x| format!("(parity {x} {})\n", if x % 2 == 0 { "even" } else { "odd" })).collect();
-    s.load_all_sexpr(PARITY.as_bytes()).unwrap();
+    s.add_all_sexpr(PARITY.as_bytes()).unwrap();
     arr.sort();
     let arr_ptr = &arr;
     let mut ORDER: String = (0..elements).flat_map(|x| (0..x).map(move |y| format!("(lt {} {})\n", arr_ptr[y], arr_ptr[x]))).collect();
-    s.load_all_sexpr(ORDER.as_bytes()).unwrap();
-    s.load_all_sexpr(SPACE_EXPRS.as_bytes()).unwrap();
+    s.add_all_sexpr(ORDER.as_bytes()).unwrap();
+    s.add_all_sexpr(SPACE_EXPRS.as_bytes()).unwrap();
 
     let mut t0 = Instant::now();
     let steps = s.metta_calculus(1000000000000000);
@@ -2416,14 +2433,7 @@
     // sink_add_remove();
     // sink_wasm_add();
     // bench_cm0(50);
-<<<<<<< HEAD
-    sink_count_literal();
-    sink_count_constant();
-    return;
-=======
-    // bench_sink_odd_even_sort(2000);
     // return;
->>>>>>> 5058f564
 
     let args = Cli::parse();
 
@@ -2479,6 +2489,9 @@
             sink_add_remove();
             sink_add_remove_var();
             sink_head();
+            sink_count_literal();
+            sink_count_constant();
+            sink_count();
         }
         Commands::Run { input_path, steps, instrumentation, output_path } => {
             #[cfg(debug_assertions)]
@@ -2564,14 +2577,10 @@
                     #[cfg(all(feature = "nightly"))]
                     // json upaths /mnt/data/enwiki-20231220-pages-articles-links/cqls.json /mnt/data/enwiki-20231220-pages-articles-links/cqls.upaths
                     json_upaths(input_path, some_output_path);
-<<<<<<< HEAD
-                    
-=======
                 }
                 ("jsonl", "upaths") => {
                     #[cfg(all(feature = "nightly"))]
                     jsonl_upaths(input_path, some_output_path);
->>>>>>> 5058f564
                 }
                 (_, _) => { panic!("unsupported conversion") }
             }
